--- conflicted
+++ resolved
@@ -62,39 +62,6 @@
         persona = await persona_service.get_user_persona("new-user-123")
         assert persona is None
     
-<<<<<<< HEAD
-    @pytest.mark.skip(reason="Being fixed by other agent")
-    @pytest.mark.asyncio
-    async def test_set_user_persona_creates_preference(self, persona_service, mock_db_session):
-        """Test setting user's persona preference"""
-        user_id = "test-user"
-        persona_id = str(uuid4())
-        
-        # Mock persona exists check
-        mock_persona_row = Mock()
-        mock_persona_row.id = persona_id
-        mock_persona_row.name = "Test Persona"
-        mock_persona_row.description = "Test"
-        mock_persona_row.system_prompt = "Test"
-        mock_persona_row.personality_traits = {}
-        mock_persona_row.capabilities = {}
-        mock_persona_row.is_active = True
-        mock_persona_row.created_by = None
-        mock_persona_row.created_at = datetime.utcnow()
-        mock_persona_row.updated_at = datetime.utcnow()
-        mock_result = Mock()
-        mock_result.fetchone.return_value = mock_persona_row
-        mock_db_session.execute.return_value = mock_result
-        
-        # Test
-        preference = await persona_service.set_user_persona(user_id, persona_id)
-        
-        # Verify
-        assert preference.user_id == user_id
-        assert preference.persona_id == persona_id
-        mock_db_session.commit.assert_called_once()
-=======
->>>>>>> 234e3b81
     
     @pytest.mark.asyncio
     async def test_get_default_persona_returns_mu(self, persona_service, mock_db_session):
