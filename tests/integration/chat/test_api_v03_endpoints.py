--- conflicted
+++ resolved
@@ -317,9 +317,6 @@
                 json={"message": "Hello"}
             )
             
-<<<<<<< HEAD
-            assert response.status_code in [401, 403]  # Both are valid "unauthorized" responses
-=======
             assert response.status_code == 401  # Authentication failure returns 401
 
 
@@ -353,5 +350,4 @@
             )
             
             assert response.status_code == 200
-            # v1 format (whatever it currently returns)
->>>>>>> c4220e25
+            # v1 format (whatever it currently returns)