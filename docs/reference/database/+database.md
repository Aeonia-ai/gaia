# Database Documentation

This section provides comprehensive documentation for the Gaia Platform's database architecture, implementation, portability, and lessons learned from its development.

---

## Database Documents

<<<<<<< HEAD
## Parent
[../+reference.md](../+reference.md)
=======
**[database-architecture.md](database-architecture.md)**
*   **Summary**: This document outlines the simplified hybrid database architecture of the Gaia Platform, utilizing PostgreSQL for all application data, Supabase for authentication, and Redis for caching across local, dev, staging, and production environments. It details the distribution of these databases, the data flow, what's stored where (including current tables and planned RBAC/Experience Platform tables), and the authentication flow. It also highlights important limitations of shared authentication, best practices, security considerations, and migration strategies.

**[portable-database-architecture.md](portable-database-architecture.md)**
*   **Summary**: This document defines a portable database architecture for the Gaia Platform, emphasizing one database per environment (`gaia-db-dev`, `gaia-db-staging`, `gaia-db-prod`), complete environment isolation, and a provider-agnostic design using standard PostgreSQL features. It details core and service-specific schema structures, connection string patterns for various cloud providers (Fly.io, AWS RDS, Google Cloud SQL), portability features like automatic URL conversion and connection pooling, deployment processes, scaling strategies (vertical, horizontal, future sharding), backup/recovery, monitoring, and security considerations.

**[postgresql-simplicity-lessons.md](postgresql-simplicity-lessons.md)**
*   **Summary**: This document captures critical meta-learning lessons from implementing RBAC with PostgreSQL, highlighting the "fast approach" trap, the anti-pattern of compatibility layers, and the importance of understanding error message progression. It emphasizes using databases for their strengths, avoiding over-engineering, and the value of starting with minimal implementations. Key takeaways include committing to simplicity, avoiding leaky abstractions, validating at boundaries, and recognizing when to stop and rethink complex approaches.
>>>>>>> 28a3bbb9
<|MERGE_RESOLUTION|>--- conflicted
+++ resolved
@@ -6,10 +6,6 @@
 
 ## Database Documents
 
-<<<<<<< HEAD
-## Parent
-[../+reference.md](../+reference.md)
-=======
 **[database-architecture.md](database-architecture.md)**
 *   **Summary**: This document outlines the simplified hybrid database architecture of the Gaia Platform, utilizing PostgreSQL for all application data, Supabase for authentication, and Redis for caching across local, dev, staging, and production environments. It details the distribution of these databases, the data flow, what's stored where (including current tables and planned RBAC/Experience Platform tables), and the authentication flow. It also highlights important limitations of shared authentication, best practices, security considerations, and migration strategies.
 
@@ -17,5 +13,4 @@
 *   **Summary**: This document defines a portable database architecture for the Gaia Platform, emphasizing one database per environment (`gaia-db-dev`, `gaia-db-staging`, `gaia-db-prod`), complete environment isolation, and a provider-agnostic design using standard PostgreSQL features. It details core and service-specific schema structures, connection string patterns for various cloud providers (Fly.io, AWS RDS, Google Cloud SQL), portability features like automatic URL conversion and connection pooling, deployment processes, scaling strategies (vertical, horizontal, future sharding), backup/recovery, monitoring, and security considerations.
 
 **[postgresql-simplicity-lessons.md](postgresql-simplicity-lessons.md)**
-*   **Summary**: This document captures critical meta-learning lessons from implementing RBAC with PostgreSQL, highlighting the "fast approach" trap, the anti-pattern of compatibility layers, and the importance of understanding error message progression. It emphasizes using databases for their strengths, avoiding over-engineering, and the value of starting with minimal implementations. Key takeaways include committing to simplicity, avoiding leaky abstractions, validating at boundaries, and recognizing when to stop and rethink complex approaches.
->>>>>>> 28a3bbb9
+*   **Summary**: This document captures critical meta-learning lessons from implementing RBAC with PostgreSQL, highlighting the "fast approach" trap, the anti-pattern of compatibility layers, and the importance of understanding error message progression. It emphasizes using databases for their strengths, avoiding over-engineering, and the value of starting with minimal implementations. Key takeaways include committing to simplicity, avoiding leaky abstractions, validating at boundaries, and recognizing when to stop and rethink complex approaches.