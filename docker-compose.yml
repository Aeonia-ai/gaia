version: '3.8'

services:
  # FastAPI Gateway - Main entry point for all client requests
  gateway:
    build:
      context: .
      dockerfile: Dockerfile.gateway
    ports:
      - "8666:8000"  # Same port as LLM Platform for client compatibility
    volumes:
      - ./app:/app/app
      - mcp_data:/app/data/kb
      - ../Dendron:/app/data/wiki
    env_file:
      - .env
    environment:
      - DATABASE_URL=postgresql://postgres:postgres@db:5432/llm_platform
      - NATS_URL=nats://nats:4222
      - REDIS_URL=redis://redis:6379
      - AUTH_SERVICE_URL=http://auth-service:8000
      - ASSET_SERVICE_URL=http://asset-service:8000
      - CHAT_SERVICE_URL=http://chat-service:8000
    depends_on:
      - db
      - nats
      - redis
      - auth-service
      - asset-service
      - chat-service
    networks:
      - gaia_net
    command: uvicorn app.gateway.main:app --host 0.0.0.0 --port 8000 --reload

  # Authentication Service
  auth-service:
    build:
      context: .
      dockerfile: Dockerfile.auth
    volumes:
      - ./app:/app/app
    env_file:
      - .env
    environment:
      - DATABASE_URL=postgresql://postgres:postgres@db:5432/llm_platform
      - NATS_URL=nats://nats:4222
      - REDIS_URL=redis://redis:6379
    depends_on:
      - db
      - nats
      - redis
    networks:
      - gaia_net
    command: uvicorn app.services.auth.main:app --host 0.0.0.0 --port 8000 --reload

  # Asset Service (Universal Asset Server)
  asset-service:
    build:
      context: .
      dockerfile: Dockerfile.asset
    volumes:
      - ./app:/app/app
    env_file:
      - .env
    environment:
      - DATABASE_URL=postgresql://postgres:postgres@db:5432/llm_platform
      - NATS_URL=nats://nats:4222
      - REDIS_URL=redis://redis:6379
    depends_on:
      - db
      - nats
      - redis
    networks:
      - gaia_net
    command: uvicorn app.services.asset.main:app --host 0.0.0.0 --port 8000 --reload

  # Chat Service (MCP-Agent powered)
  chat-service:
    build:
      context: .
      dockerfile: Dockerfile.chat
    volumes:
      - ./app:/app/app
      - mcp_data:/app/data/kb
    env_file:
      - .env
    environment:
      - DATABASE_URL=postgresql://postgres:postgres@db:5432/llm_platform
      - NATS_URL=nats://nats:4222
      - REDIS_URL=redis://redis:6379
      - MCP_FILESYSTEM_ROOT=/app/data
    depends_on:
      - db
      - nats
      - redis
    networks:
      - gaia_net
    command: uvicorn app.services.chat.main:app --host 0.0.0.0 --port 8000 --reload

  # Web Service (FastHTML UI)
  web-service:
    build:
      context: .
      dockerfile: Dockerfile.web
    ports:
      - "8080:8000"  # Web UI on port 8080
    volumes:
      - ./app:/app/app
    env_file:
      - .env
    environment:
      - GATEWAY_URL=http://gateway:8000
      - NATS_URL=nats://nats:4222
      - WEB_SESSION_SECRET=${SESSION_SECRET:-change-this-in-production}
      - WEB_LOG_LEVEL=INFO
    depends_on:
      - gateway
      - nats
    networks:
      - gaia_net
    command: uvicorn app.services.web.main:app --host 0.0.0.0 --port 8000 --reload

  # PostgreSQL Database (with Gaia Platform schema)
  db:
    image: postgres:15
    volumes:
      - postgres_data:/var/lib/postgresql/data
      - ./scripts/init-local-database.sql:/docker-entrypoint-initdb.d/init-gaia.sql
    environment:
      - POSTGRES_USER=postgres
      - POSTGRES_PASSWORD=postgres
      - POSTGRES_DB=llm_platform
    ports:
      - "5432:5432"
    networks:
      - gaia_net

  # NATS Message Broker
  nats:
    image: nats:latest
    ports:
      - "4222:4222"
      - "8222:8222"  # HTTP monitoring
    networks:
      - gaia_net
    command: ["--jetstream", "--http_port", "8222"]

  # Redis Cache
  redis:
    image: redis:7-alpine
    ports:
      - "6379:6379"
    volumes:
      - redis_data:/data
    networks:
      - gaia_net
    command: redis-server --appendonly yes --requirepass ${REDIS_PASSWORD:-redis_password}

  # Test service (equivalent to LLM Platform test)
  test:
    build:
      context: .
      dockerfile: Dockerfile.test
    volumes:
      - ./tests:/app/tests
      - mcp_data:/app/data/kb
    env_file:
      - .env
    environment:
      - DATABASE_URL=postgresql://postgres:postgres@db:5432/llm_platform
      - NATS_URL=nats://nats:4222
<<<<<<< HEAD
      - API_KEY=FJUeDkZRy0uPp7cYtavMsIfwi7weF9-RT7BeOlusqnE
=======
      - REDIS_URL=redis://redis:6379
      - API_KEY=test_key
>>>>>>> 08cd6cc2
      - MCP_FILESYSTEM_ROOT=/app/data
      - GATEWAY_URL=http://gateway:8000
    depends_on:
      - db
      - nats
      - redis
      - gateway
    networks:
      - gaia_net
    command: bash -c "PYTHONPATH=/app pytest -v"

volumes:
  postgres_data:
  redis_data:
  mcp_data:
    driver: local

networks:
  gaia_net:
    driver: bridge<|MERGE_RESOLUTION|>--- conflicted
+++ resolved
@@ -169,12 +169,8 @@
     environment:
       - DATABASE_URL=postgresql://postgres:postgres@db:5432/llm_platform
       - NATS_URL=nats://nats:4222
-<<<<<<< HEAD
+      - REDIS_URL=redis://redis:6379
       - API_KEY=FJUeDkZRy0uPp7cYtavMsIfwi7weF9-RT7BeOlusqnE
-=======
-      - REDIS_URL=redis://redis:6379
-      - API_KEY=test_key
->>>>>>> 08cd6cc2
       - MCP_FILESYSTEM_ROOT=/app/data
       - GATEWAY_URL=http://gateway:8000
     depends_on:
