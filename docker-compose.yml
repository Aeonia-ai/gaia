version: '3.8'

services:
  # FastAPI Gateway - Main entry point for all client requests
  gateway:
    build:
      context: .
      dockerfile: Dockerfile.gateway
    ports:
      - "8666:8000"  # Same port as LLM Platform for client compatibility
    volumes:
      - ./app:/app/app
      - mcp_data:/app/data/kb
      - ../Dendron:/app/data/wiki
      - ./certs:/app/certs:ro
    env_file:
      - .env
    environment:
      - DATABASE_URL=postgresql://postgres:postgres@db:5432/llm_platform
      - NATS_URL=nats://nats:4222
      - REDIS_URL=redis://redis:6379
      - AUTH_SERVICE_URL=http://auth-service:8000
      - ASSET_SERVICE_URL=http://asset-service:8000
      - CHAT_SERVICE_URL=http://chat-service:8000
<<<<<<< HEAD
      - KB_SERVICE_URL=http://kb-service:8000
=======
      - TLS_CERT_PATH=/app/certs/gateway/cert.pem
      - TLS_KEY_PATH=/app/certs/gateway/key.pem
      - TLS_CA_PATH=/app/certs/ca.pem
      - JWT_PRIVATE_KEY_PATH=/app/certs/jwt-signing.key
      - JWT_PUBLIC_KEY_PATH=/app/certs/jwt-signing.pub
>>>>>>> 6f4ae87b
    depends_on:
      - db
      - nats
      - redis
      - auth-service
      - asset-service
      - chat-service
      - kb-service
    networks:
      - gaia_net
    command: uvicorn app.gateway.main:app --host 0.0.0.0 --port 8000 --reload

  # Authentication Service
  auth-service:
    build:
      context: .
      dockerfile: Dockerfile.auth
    volumes:
      - ./app:/app/app
      - ./certs:/app/certs:ro
    env_file:
      - .env
    environment:
      - DATABASE_URL=postgresql://postgres:postgres@db:5432/llm_platform
      - NATS_URL=nats://nats:4222
      - REDIS_URL=redis://redis:6379
      - TLS_CERT_PATH=/app/certs/auth-service/cert.pem
      - TLS_KEY_PATH=/app/certs/auth-service/key.pem
      - TLS_CA_PATH=/app/certs/ca.pem
      - JWT_PRIVATE_KEY_PATH=/app/certs/jwt-signing.key
      - JWT_PUBLIC_KEY_PATH=/app/certs/jwt-signing.pub
    depends_on:
      - db
      - nats
      - redis
    networks:
      - gaia_net
    command: uvicorn app.services.auth.main:app --host 0.0.0.0 --port 8000 --reload

  # Asset Service (Universal Asset Server)
  asset-service:
    build:
      context: .
      dockerfile: Dockerfile.asset
    volumes:
      - ./app:/app/app
      - ./certs:/app/certs:ro
    env_file:
      - .env
    environment:
      - DATABASE_URL=postgresql://postgres:postgres@db:5432/llm_platform
      - NATS_URL=nats://nats:4222
      - REDIS_URL=redis://redis:6379
      - TLS_CERT_PATH=/app/certs/asset-service/cert.pem
      - TLS_KEY_PATH=/app/certs/asset-service/key.pem
      - TLS_CA_PATH=/app/certs/ca.pem
      - JWT_PRIVATE_KEY_PATH=/app/certs/jwt-signing.key
      - JWT_PUBLIC_KEY_PATH=/app/certs/jwt-signing.pub
    depends_on:
      - db
      - nats
      - redis
    networks:
      - gaia_net
    command: uvicorn app.services.asset.main:app --host 0.0.0.0 --port 8000 --reload

  # Chat Service (MCP-Agent powered with KB integration)
  chat-service:
    build:
      context: .
      dockerfile: Dockerfile.chat
    volumes:
      - ./app:/app/app
      - mcp_data:/app/data/kb
<<<<<<< HEAD
      # Mount Knowledge Base for KB-enhanced multiagent capabilities
      - ${KB_PATH:-/Users/jasonasbahr/Development/Aeonia/Vaults/KB}:/kb:ro
=======
      - ./certs:/app/certs:ro
>>>>>>> 6f4ae87b
    env_file:
      - .env
    environment:
      - DATABASE_URL=postgresql://postgres:postgres@db:5432/llm_platform
      - NATS_URL=nats://nats:4222
      - REDIS_URL=redis://redis:6379
      - MCP_FILESYSTEM_ROOT=/app/data
<<<<<<< HEAD
      # KB configuration
      - KB_PATH=/kb
      - KB_MCP_ENABLED=true
      - KB_MODE=local
=======
      - TLS_CERT_PATH=/app/certs/chat-service/cert.pem
      - TLS_KEY_PATH=/app/certs/chat-service/key.pem
      - TLS_CA_PATH=/app/certs/ca.pem
      - JWT_PRIVATE_KEY_PATH=/app/certs/jwt-signing.key
      - JWT_PUBLIC_KEY_PATH=/app/certs/jwt-signing.pub
>>>>>>> 6f4ae87b
    depends_on:
      - db
      - nats
      - redis
    networks:
      - gaia_net
    command: uvicorn app.services.chat.main:app --host 0.0.0.0 --port 8000 --reload

  # KB Service (Knowledge Base integration)
  kb-service:
    build:
      context: .
      dockerfile: Dockerfile.kb
    volumes:
      - ./app:/app/app
      # NO local KB mount - container-only storage for local-remote parity
      # KB will clone from Git on every start, just like production
    env_file:
      - .env
    environment:
      - DATABASE_URL=postgresql://postgres:postgres@db:5432/llm_platform
      - NATS_URL=nats://nats:4222
      - REDIS_URL=redis://redis:6379
      # KB configuration
      - KB_PATH=/kb
      - KB_MCP_ENABLED=true
      - KB_MODE=local
    depends_on:
      - db
      - nats
      - redis
    networks:
      - gaia_net
    command: uvicorn app.services.kb.main:app --host 0.0.0.0 --port 8000 --reload

  # Web Service (FastHTML UI)
  web-service:
    build:
      context: .
      dockerfile: Dockerfile.web
    ports:
      - "8080:8000"  # Web UI on port 8080
    volumes:
      - ./app:/app/app
      - ./certs:/app/certs:ro
    env_file:
      - .env
    environment:
      - GATEWAY_URL=http://gateway:8000
      - NATS_URL=nats://nats:4222
      - WEB_SESSION_SECRET=${SESSION_SECRET:-change-this-in-production}
      - WEB_LOG_LEVEL=INFO
      - WEB_DEBUG=true
      - ENVIRONMENT=local
      - WEB_SERVICE_BASE_URL=http://localhost:8080
      - TLS_CERT_PATH=/app/certs/web-service/cert.pem
      - TLS_KEY_PATH=/app/certs/web-service/key.pem
      - TLS_CA_PATH=/app/certs/ca.pem
      - JWT_PRIVATE_KEY_PATH=/app/certs/jwt-signing.key
      - JWT_PUBLIC_KEY_PATH=/app/certs/jwt-signing.pub
    depends_on:
      - gateway
      - nats
    networks:
      - gaia_net
    command: uvicorn app.services.web.main:app --host 0.0.0.0 --port 8000 --reload

  # PostgreSQL Database (with Gaia Platform schema)
  db:
    image: postgres:15
    volumes:
      - postgres_data:/var/lib/postgresql/data
      - ./scripts/init-local-database.sql:/docker-entrypoint-initdb.d/init-gaia.sql
    environment:
      - POSTGRES_USER=postgres
      - POSTGRES_PASSWORD=postgres
      - POSTGRES_DB=llm_platform
    ports:
      - "5432:5432"
    networks:
      - gaia_net

  # NATS Message Broker
  nats:
    image: nats:latest
    ports:
      - "4222:4222"
      - "8222:8222"  # HTTP monitoring
    networks:
      - gaia_net
    command: ["--jetstream", "--http_port", "8222"]

  # Redis Cache
  redis:
    image: redis:7-alpine
    ports:
      - "6379:6379"
    volumes:
      - redis_data:/data
    networks:
      - gaia_net
    command: redis-server --appendonly yes --requirepass ${REDIS_PASSWORD:-redis_password}

  # Test service (equivalent to LLM Platform test)
  test:
    build:
      context: .
      dockerfile: Dockerfile.test
    volumes:
      - ./tests:/app/tests
      - mcp_data:/app/data/kb
    env_file:
      - .env
    environment:
      - DATABASE_URL=postgresql://postgres:postgres@db:5432/llm_platform
      - NATS_URL=nats://nats:4222
      - REDIS_URL=redis://redis:6379
      - API_KEY=FJUeDkZRy0uPp7cYtavMsIfwi7weF9-RT7BeOlusqnE
      - MCP_FILESYSTEM_ROOT=/app/data
      - GATEWAY_URL=http://gateway:8000
    depends_on:
      - db
      - nats
      - redis
      - gateway
    networks:
      - gaia_net
    command: bash -c "PYTHONPATH=/app pytest -v"

volumes:
  postgres_data:
  redis_data:
  mcp_data:
    driver: local

networks:
  gaia_net:
    driver: bridge<|MERGE_RESOLUTION|>--- conflicted
+++ resolved
@@ -22,15 +22,12 @@
       - AUTH_SERVICE_URL=http://auth-service:8000
       - ASSET_SERVICE_URL=http://asset-service:8000
       - CHAT_SERVICE_URL=http://chat-service:8000
-<<<<<<< HEAD
       - KB_SERVICE_URL=http://kb-service:8000
-=======
       - TLS_CERT_PATH=/app/certs/gateway/cert.pem
       - TLS_KEY_PATH=/app/certs/gateway/key.pem
       - TLS_CA_PATH=/app/certs/ca.pem
       - JWT_PRIVATE_KEY_PATH=/app/certs/jwt-signing.key
       - JWT_PUBLIC_KEY_PATH=/app/certs/jwt-signing.pub
->>>>>>> 6f4ae87b
     depends_on:
       - db
       - nats
@@ -105,12 +102,9 @@
     volumes:
       - ./app:/app/app
       - mcp_data:/app/data/kb
-<<<<<<< HEAD
       # Mount Knowledge Base for KB-enhanced multiagent capabilities
       - ${KB_PATH:-/Users/jasonasbahr/Development/Aeonia/Vaults/KB}:/kb:ro
-=======
-      - ./certs:/app/certs:ro
->>>>>>> 6f4ae87b
+      - ./certs:/app/certs:ro
     env_file:
       - .env
     environment:
@@ -118,18 +112,15 @@
       - NATS_URL=nats://nats:4222
       - REDIS_URL=redis://redis:6379
       - MCP_FILESYSTEM_ROOT=/app/data
-<<<<<<< HEAD
       # KB configuration
       - KB_PATH=/kb
       - KB_MCP_ENABLED=true
       - KB_MODE=local
-=======
       - TLS_CERT_PATH=/app/certs/chat-service/cert.pem
       - TLS_KEY_PATH=/app/certs/chat-service/key.pem
       - TLS_CA_PATH=/app/certs/ca.pem
       - JWT_PRIVATE_KEY_PATH=/app/certs/jwt-signing.key
       - JWT_PUBLIC_KEY_PATH=/app/certs/jwt-signing.pub
->>>>>>> 6f4ae87b
     depends_on:
       - db
       - nats
