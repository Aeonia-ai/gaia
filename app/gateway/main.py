"""
Gaia Platform Gateway Service

Main entry point for all client requests. Routes requests to appropriate services
while maintaining backward compatibility with LLM Platform API patterns.

This service:
1. Accepts all client requests on port 8666 (same as LLM Platform)
2. Handles authentication via JWT or API key
3. Routes requests to appropriate backend services
4. Maintains identical API endpoints for client compatibility
5. Coordinates responses from multiple services when needed
"""

import os
import asyncio
import httpx
import json
import hashlib
from datetime import datetime
from typing import Dict, Any, Optional

from fastapi import FastAPI, Request, Depends, HTTPException, status
from fastapi.middleware.cors import CORSMiddleware
from fastapi.responses import JSONResponse
from slowapi import Limiter, _rate_limit_exceeded_handler
from slowapi.util import get_remote_address
from slowapi.errors import RateLimitExceeded

# Import shared Gaia utilities
from app.shared import (
    settings,
    get_logger,
    configure_logging_for_service,
    log_service_startup,
    log_service_shutdown,
    get_current_auth_legacy,
    ensure_nats_connection,
    NATSSubjects,
    ServiceHealthEvent,
    database_health_check,
    supabase_health_check
)
from app.shared.redis_client import redis_client, CacheManager

# Configure logging for gateway service
logger = configure_logging_for_service("gateway")

# Redis-based rate limiter configuration
def redis_rate_limit_key_func(request: Request):
    """Generate rate limit key using user authentication or IP."""
    try:
        # Try to get user ID from auth header for user-specific limits
        auth_header = request.headers.get("authorization")
        api_key = request.headers.get("x-api-key")
        
        if auth_header and auth_header.startswith("Bearer "):
            # Use JWT token hash for user rate limiting
            token = auth_header[7:]
            token_hash = hashlib.sha256(token.encode()).hexdigest()[:16]
            return f"user:jwt:{token_hash}"
        elif api_key:
            # Use API key hash for service rate limiting
            key_hash = hashlib.sha256(api_key.encode()).hexdigest()[:16]
            return f"user:api:{key_hash}"
        else:
            # Fall back to IP-based rate limiting
            return f"ip:{get_remote_address(request)}"
    except Exception:
        # Fallback to IP if anything fails
        return f"ip:{get_remote_address(request)}"

# Configure limiter - will use Redis if available
limiter = Limiter(key_func=redis_rate_limit_key_func)

# FastAPI application
app = FastAPI(
    title="LLM Platform", 
    description="AI-powered language model API with multi-provider support",
    version="0.2"
)

# Add CORS middleware (identical to LLM Platform)
app.add_middleware(
    CORSMiddleware,
    allow_origins=settings.allowed_origins_list,
    allow_credentials=True,
    allow_methods=["*"],
    allow_headers=["*"],
)

# Add rate limiting
app.state.limiter = limiter
app.add_exception_handler(RateLimitExceeded, _rate_limit_exceeded_handler)

# Service URL configuration
SERVICE_URLS = {
    "auth": settings.AUTH_SERVICE_URL,
    "asset": settings.ASSET_SERVICE_URL,
    "chat": settings.CHAT_SERVICE_URL
}

# HTTP client for service communication
http_client: Optional[httpx.AsyncClient] = None

async def get_http_client() -> httpx.AsyncClient:
    """Get or create HTTP client for service communication."""
    global http_client
    if http_client is None:
        http_client = httpx.AsyncClient(
            timeout=httpx.Timeout(settings.GATEWAY_REQUEST_TIMEOUT)
        )
    return http_client

async def forward_request_to_service(
    service_name: str,
    path: str,
    method: str = "GET",
    headers: Optional[Dict[str, str]] = None,
    params: Optional[Dict[str, Any]] = None,
    json_data: Optional[Dict[str, Any]] = None,
    files: Optional[Dict[str, Any]] = None
) -> Dict[str, Any]:
    """Forward a request to a specific service and return the response."""
    
    if service_name not in SERVICE_URLS:
        raise HTTPException(
            status_code=status.HTTP_503_SERVICE_UNAVAILABLE,
            detail=f"Service {service_name} not available"
        )
    
    service_url = SERVICE_URLS[service_name]
    full_url = f"{service_url}{path}"
    
    client = await get_http_client()
    
    try:
        logger.service(f"Forwarding {method} request to {service_name}: {path}")
        
        response = await client.request(
            method=method,
            url=full_url,
            headers=headers,
            params=params,
            json=json_data,
            files=files
        )
        
        response.raise_for_status()
        
        # Handle different response types
        if response.headers.get("content-type", "").startswith("application/json"):
            try:
                return response.json()
            except Exception as json_error:
                # Log the raw response that's causing JSON parsing issues
                logger.error(f"JSON parsing failed for {service_name} response")
                logger.error(f"Response status: {response.status_code}")
                logger.error(f"Response headers: {dict(response.headers)}")
                logger.error(f"Raw response text: {repr(response.text)}")
                logger.error(f"JSON error: {json_error}")
                raise HTTPException(
                    status_code=500,
                    detail=f"Invalid JSON response from {service_name} service"
                )
        else:
            return {"content": response.content, "content_type": response.headers.get("content-type")}
            
    except httpx.HTTPStatusError as e:
        logger.error(f"Service {service_name} returned error {e.response.status_code}: {e.response.text}")
        raise HTTPException(
            status_code=e.response.status_code,
            detail=f"Service error: {e.response.text}"
        )
    except httpx.RequestError as e:
        logger.error(f"Failed to connect to service {service_name}: {e}")
        raise HTTPException(
            status_code=status.HTTP_503_SERVICE_UNAVAILABLE,
            detail=f"Service {service_name} unavailable"
        )

# Health check endpoint (no authentication required, same as LLM Platform)
@app.get("/health", include_in_schema=True, tags=["Health"])
async def health_check():
    """Health check endpoint that bypasses authentication for deployment platforms."""
    # Check health of all services
    service_health = {}
    
    for service_name, service_url in SERVICE_URLS.items():
        try:
            client = await get_http_client()
            response = await client.get(f"{service_url}/health", timeout=5.0)
            service_health[service_name] = {
                "status": "healthy" if response.status_code == 200 else "unhealthy",
                "response_time": response.elapsed.total_seconds() if hasattr(response, 'elapsed') else None
            }
        except Exception as e:
            service_health[service_name] = {
                "status": "unhealthy",
                "error": str(e)
            }
    
    # Check database and supabase
    db_health = await database_health_check()
    supabase_health = await supabase_health_check()
    
    # Check Redis health
    redis_health = {
        "status": "healthy" if redis_client.is_connected() else "unhealthy",
        "connected": redis_client.is_connected()
    }
    
    overall_status = "healthy"
    if any(s["status"] != "healthy" for s in service_health.values()):
        overall_status = "degraded"
    if db_health["status"] != "healthy":
        overall_status = "unhealthy"
    if redis_health["status"] != "healthy":
        overall_status = "degraded"  # Redis failure doesn't make system unhealthy
    
    return {
        "status": overall_status,
        "timestamp": datetime.now().isoformat(),
        "version": "0.2.0",
        "services": service_health,
        "database": db_health,
        "redis": redis_health,
        "supabase": supabase_health
    }

# Root endpoint (same as LLM Platform)
@app.get("/")
@limiter.limit(f"{settings.RATE_LIMIT_REQUESTS}/{settings.RATE_LIMIT_PERIOD}")
async def root(request: Request):
    """Root endpoint handler with rate limiting."""
    logger.input("Received request to root endpoint")
    return {
        "message": "LLM Platform API is running",
        "versions": {
            "v0.2": "/api/v0.2 (recommended - unified streaming API)",
            "v1": "/api/v1 (original endpoints)",
            "legacy": "/ (will be deprecated)"
        },
        "note": "Use v0.2 for the latest OpenAI/Anthropic compatible streaming API."
    }

# ========================================================================================
# API v0.2 ENDPOINTS - Unified streaming API (recommended)
# ========================================================================================

# v0.2 API root endpoint
@app.get("/api/v0.2/", tags=["v0.2 API"])
async def v0_2_api_info():
    """Get v0.2 API information"""
    return await forward_request_to_service(
        service_name="chat",
        path="/api/v0.2/",
        method="GET"
    )

@app.get("/api/v0.2/health", tags=["v0.2 API"])
async def v0_2_health():
    """v0.2 API health check"""
    return await forward_request_to_service(
        service_name="chat", 
        path="/api/v0.2/health",
        method="GET"
    )

# v0.2 Chat endpoints
@app.post("/api/v0.2/chat", tags=["v0.2 Chat"])
async def v0_2_chat(
    request: Request,
    auth: dict = Depends(get_current_auth_legacy)
):
    """v0.2 unified chat endpoint (streaming and non-streaming)"""
<<<<<<< HEAD
    body = await request.json()
    body["_auth"] = auth
    
    headers = dict(request.headers)
    headers.pop("content-length", None)
    headers.pop("Content-Length", None)
    
    return await forward_request_to_service(
        service_name="chat",
        path="/api/v0.2/chat",
        method="POST",
        json_data=body,
        headers=headers
    )
=======
    # Simple implementation using Anthropic directly
    import anthropic
    
    body = await request.json()
    message = body.get("message", "")
    model = body.get("model", "claude-3-5-sonnet-20241022")
    
    try:
        # Use Anthropic directly for now
        client = anthropic.AsyncAnthropic(api_key=settings.ANTHROPIC_API_KEY)
        
        response = await client.messages.create(
            model=model,
            max_tokens=1024,
            messages=[{"role": "user", "content": message}]
        )
        
        return {
            "response": response.content[0].text,
            "model": model,
            "usage": {
                "prompt_tokens": response.usage.input_tokens,
                "completion_tokens": response.usage.output_tokens,
                "total_tokens": response.usage.input_tokens + response.usage.output_tokens
            }
        }
    except Exception as e:
        logger.error(f"Chat error: {e}")
        return JSONResponse(
            status_code=500,
            content={"error": "Failed to process chat request", "detail": str(e)}
        )
>>>>>>> 3186b46c

@app.get("/api/v0.2/chat/status", tags=["v0.2 Chat"])
async def v0_2_chat_status(
    request: Request,
    auth: dict = Depends(get_current_auth_legacy)
):
    """Get v0.2 chat status"""
    return await forward_request_to_service(
        service_name="chat",
        path="/api/v0.2/chat/status",
        method="GET",
        headers=dict(request.headers),
        params=dict(request.query_params)
    )

@app.delete("/api/v0.2/chat/history", tags=["v0.2 Chat"])
async def v0_2_clear_chat_history(
    request: Request,
    auth: dict = Depends(get_current_auth_legacy)
):
    """Clear v0.2 chat history"""
    return await forward_request_to_service(
        service_name="chat",
        path="/api/v0.2/chat/history",
        method="DELETE",
        headers=dict(request.headers)
    )

@app.post("/api/v0.2/chat/reload-prompt", tags=["v0.2 Chat"])
async def v0_2_reload_prompt(
    request: Request,
    auth: dict = Depends(get_current_auth_legacy)
):
    """Reload v0.2 system prompt"""
    return await forward_request_to_service(
        service_name="chat",
        path="/api/v0.2/chat/reload-prompt",
        method="POST",
        headers=dict(request.headers)
    )

# v0.2 Streaming Chat endpoints  
@app.post("/api/v0.2/chat/stream", tags=["v0.2 Streaming"])
async def v0_2_stream_chat(
    request: Request,
    auth: dict = Depends(get_current_auth_legacy)
):
    """v0.2 streaming chat endpoint with SSE support"""
    from fastapi.responses import StreamingResponse
<<<<<<< HEAD
    
    body = await request.json()
    body["_auth"] = auth
    
    headers = dict(request.headers)
    headers.pop("content-length", None)
    headers.pop("Content-Length", None)
    
    # For streaming, we need to handle the response differently
    service_url = SERVICE_URLS["chat"]
    full_url = f"{service_url}/api/v0.2/chat/stream"
    
    client = await get_http_client()
    
    async def stream_generator():
        """Forward streaming response from chat service"""
        async with client.stream("POST", full_url, json=body, headers=headers) as response:
            response.raise_for_status()
            async for chunk in response.aiter_bytes():
                yield chunk
=======
    import anthropic
    
    body = await request.json()
    message = body.get("message", "")
    model = body.get("model", "claude-3-5-sonnet-20241022")
    
    async def stream_generator():
        """Generate SSE stream from Anthropic response"""
        try:
            client = anthropic.AsyncAnthropic(api_key=settings.ANTHROPIC_API_KEY)
            
            stream = await client.messages.create(
                model=model,
                max_tokens=1024,
                messages=[{"role": "user", "content": message}],
                stream=True
            )
            
            async for event in stream:
                if event.type == "content_block_delta":
                    if event.delta.text:
                        yield f"data: {json.dumps({'choices': [{'delta': {'content': event.delta.text}}]})}\n\n"
                
            yield "data: [DONE]\n\n"
        except Exception as e:
            logger.error(f"Streaming error: {e}")
            yield f"data: {json.dumps({'error': str(e)})}\n\n"
>>>>>>> 3186b46c
    
    return StreamingResponse(
        stream_generator(),
        media_type="text/event-stream",
        headers={
            "Cache-Control": "no-cache",
            "Connection": "keep-alive", 
            "X-Accel-Buffering": "no"
        }
    )

@app.post("/api/v0.2/chat/stream/cache/invalidate", tags=["v0.2 Streaming"])
async def v0_2_invalidate_streaming_cache(
    request: Request,
    auth: dict = Depends(get_current_auth_legacy)
):
    """Invalidate v0.2 streaming cache"""
    return await forward_request_to_service(
        service_name="chat",
        path="/api/v0.2/chat/stream/cache/invalidate",
        method="POST",
        headers=dict(request.headers),
        params=dict(request.query_params)
    )

@app.get("/api/v0.2/chat/stream/cache/status", tags=["v0.2 Streaming"])
async def v0_2_get_streaming_cache_status(
    request: Request,
    auth: dict = Depends(get_current_auth_legacy)
):
    """Get v0.2 streaming cache status"""
    return await forward_request_to_service(
        service_name="chat",
        path="/api/v0.2/chat/stream/cache/status",
        method="GET",
        headers=dict(request.headers)
    )

@app.get("/api/v0.2/chat/stream/status", tags=["v0.2 Streaming"])
async def v0_2_get_streaming_status(
    request: Request,
    auth: dict = Depends(get_current_auth_legacy)
):
    """Get v0.2 streaming status"""
    return await forward_request_to_service(
        service_name="chat",
        path="/api/v0.2/chat/stream/status",
        method="GET",
        headers=dict(request.headers)
    )

@app.delete("/api/v0.2/chat/stream/history", tags=["v0.2 Streaming"])
async def v0_2_clear_streaming_history(
    request: Request,
    auth: dict = Depends(get_current_auth_legacy)
):
    """Clear v0.2 streaming history"""
    return await forward_request_to_service(
        service_name="chat",
        path="/api/v0.2/chat/stream/history",
        method="DELETE",
        headers=dict(request.headers)
    )

@app.get("/api/v0.2/chat/stream/models", tags=["v0.2 Streaming"])
async def v0_2_list_streaming_models(
    request: Request,
    auth: dict = Depends(get_current_auth_legacy)
):
    """List v0.2 streaming models"""
    return await forward_request_to_service(
        service_name="chat",
        path="/api/v0.2/chat/stream/models",
        method="GET",
        headers=dict(request.headers)
    )


@app.get("/api/v0.2/chat/stream/models/performance", tags=["v0.2 Streaming"])
async def v0_2_get_streaming_model_performance(
    request: Request,
    auth: dict = Depends(get_current_auth_legacy)
):
    """Get v0.2 streaming model performance comparison"""
    return await forward_request_to_service(
        service_name="chat",
        path="/api/v0.2/chat/stream/models/performance",
        method="GET",
        headers=dict(request.headers)
    )

# v0.2 Provider endpoints
@app.get("/api/v0.2/providers", tags=["v0.2 Providers"])
async def v0_2_list_providers(
    request: Request,
    auth: dict = Depends(get_current_auth_legacy)
):
    """List all providers"""
    return await forward_request_to_service(
        service_name="chat",
        path="/api/v0.2/providers/",
        method="GET",
        headers=dict(request.headers),
        params=dict(request.query_params)
    )

@app.get("/api/v0.2/providers/{provider}", tags=["v0.2 Providers"])
async def v0_2_get_provider(
    provider: str,
    request: Request,
    auth: dict = Depends(get_current_auth_legacy)
):
    """Get provider details"""
    return await forward_request_to_service(
        service_name="chat",
        path=f"/api/v0.2/providers/{provider}",
        method="GET",
        headers=dict(request.headers),
        params=dict(request.query_params)
    )

@app.get("/api/v0.2/providers/{provider}/models", tags=["v0.2 Providers"])
async def v0_2_get_provider_models(
    provider: str,
    request: Request,
    auth: dict = Depends(get_current_auth_legacy)
):
    """Get provider models"""
    return await forward_request_to_service(
        service_name="chat",
        path=f"/api/v0.2/providers/{provider}/models",
        method="GET",
        headers=dict(request.headers),
        params=dict(request.query_params)
    )

@app.get("/api/v0.2/providers/{provider}/health", tags=["v0.2 Providers"])
async def v0_2_get_provider_health(
    provider: str,
    request: Request,
    auth: dict = Depends(get_current_auth_legacy)
):
    """Get provider health"""
    return await forward_request_to_service(
        service_name="chat",
        path=f"/api/v0.2/providers/{provider}/health",
        method="GET",
        headers=dict(request.headers),
        params=dict(request.query_params)
    )

@app.get("/api/v0.2/providers/stats", tags=["v0.2 Providers"])
async def v0_2_get_all_provider_stats(
    request: Request,
    auth: dict = Depends(get_current_auth_legacy)
):
    """Get stats for all providers"""
    return await forward_request_to_service(
        service_name="chat",
        path="/api/v0.2/providers/stats",
        method="GET",
        headers=dict(request.headers),
        params=dict(request.query_params)
    )

@app.get("/api/v0.2/providers/{provider}/stats", tags=["v0.2 Providers"])
async def v0_2_get_provider_stats(
    provider: str,
    request: Request,
    auth: dict = Depends(get_current_auth_legacy)
):
    """Get provider stats"""
    return await forward_request_to_service(
        service_name="chat",
        path=f"/api/v0.2/providers/{provider}/stats",
        method="GET",
        headers=dict(request.headers),
        params=dict(request.query_params)
    )

# v0.2 Model endpoints
@app.get("/api/v0.2/models", tags=["v0.2 Models"])
async def v0_2_list_models(
    request: Request,
    auth: dict = Depends(get_current_auth_legacy)
):
    """List all models"""
    return await forward_request_to_service(
        service_name="chat",
        path="/api/v0.2/models/",
        method="GET",
        headers=dict(request.headers),
        params=dict(request.query_params)
    )

@app.get("/api/v0.2/models/{model_id}", tags=["v0.2 Models"])
async def v0_2_get_model(
    model_id: str,
    request: Request,
    auth: dict = Depends(get_current_auth_legacy)
):
    """Get model details"""
    return await forward_request_to_service(
        service_name="chat",
        path=f"/api/v0.2/models/{model_id}",
        method="GET",
        headers=dict(request.headers),
        params=dict(request.query_params)
    )


@app.get("/api/v0.2/models/capabilities", tags=["v0.2 Models"])
async def v0_2_get_capabilities(
    request: Request,
    auth: dict = Depends(get_current_auth_legacy)
):
    """Get model capabilities"""
    return await forward_request_to_service(
        service_name="chat",
        path="/api/v0.2/models/capabilities",
        method="GET",
        headers=dict(request.headers),
        params=dict(request.query_params)
    )

@app.get("/api/v0.2/models/priorities", tags=["v0.2 Models"])
async def v0_2_get_priorities(
    request: Request,
    auth: dict = Depends(get_current_auth_legacy)
):
    """Get model priorities"""
    return await forward_request_to_service(
        service_name="chat",
        path="/api/v0.2/models/priorities",
        method="GET",
        headers=dict(request.headers),
        params=dict(request.query_params)
    )

@app.get("/api/v0.2/models/contexts", tags=["v0.2 Models"])
async def v0_2_get_contexts(
    request: Request,
    auth: dict = Depends(get_current_auth_legacy)
):
    """Get model contexts"""
    return await forward_request_to_service(
        service_name="chat",
        path="/api/v0.2/models/contexts",
        method="GET",
        headers=dict(request.headers),
        params=dict(request.query_params)
    )

# ========================================================================================
# ASSET PRICING ENDPOINTS - Revenue and cost management
# ========================================================================================

@app.get("/api/v0.2/assets/pricing/current", tags=["v0.2 Asset Pricing"])
async def v0_2_get_current_pricing(
    request: Request,
    auth: dict = Depends(get_current_auth_legacy)
):
    """Get current pricing for provider/category/quality"""
    return await forward_request_to_service(
        service_name="chat",
        path="/api/v0.2/assets/pricing/current",
        method="GET",
        headers=dict(request.headers),
        params=dict(request.query_params)
    )

@app.get("/api/v0.2/assets/pricing/analytics", tags=["v0.2 Asset Pricing"])
async def v0_2_get_pricing_analytics(
    request: Request,
    auth: dict = Depends(get_current_auth_legacy)
):
    """Get cost analytics for specified period"""
    return await forward_request_to_service(
        service_name="chat",
        path="/api/v0.2/assets/pricing/analytics",
        method="GET",
        headers=dict(request.headers),
        params=dict(request.query_params)
    )

@app.post("/api/v0.2/assets/pricing/update", tags=["v0.2 Asset Pricing"])
async def v0_2_update_pricing(
    request: Request,
    auth: dict = Depends(get_current_auth_legacy)
):
    """Trigger pricing update for a provider"""
    return await forward_request_to_service(
        service_name="chat",
        path="/api/v0.2/assets/pricing/update",
        method="POST",
        headers=dict(request.headers),
        params=dict(request.query_params)
    )

@app.get("/api/v0.2/assets/pricing/providers", tags=["v0.2 Asset Pricing"])
async def v0_2_list_pricing_providers(
    request: Request,
    auth: dict = Depends(get_current_auth_legacy)
):
    """List all pricing providers and capabilities"""
    return await forward_request_to_service(
        service_name="chat",
        path="/api/v0.2/assets/pricing/providers",
        method="GET",
        headers=dict(request.headers),
        params=dict(request.query_params)
    )

@app.post("/api/v0.2/assets/pricing/cost-estimator/estimate", tags=["v0.2 Cost Estimation"])
async def v0_2_estimate_cost(
    request: Request,
    auth: dict = Depends(get_current_auth_legacy)
):
    """Estimate cost before generation"""
    body = await request.json()
    body["_auth"] = auth
    
    headers = dict(request.headers)
    headers.pop("content-length", None)
    headers.pop("Content-Length", None)
    
    return await forward_request_to_service(
        service_name="chat",
        path="/api/v0.2/assets/pricing/cost-estimator/estimate",
        method="POST",
        json_data=body,
        headers=headers
    )

@app.get("/api/v0.2/assets/pricing/cost-estimator/dalle-tiers", tags=["v0.2 Cost Estimation"])
async def v0_2_get_dalle_tiers(
    request: Request,
    auth: dict = Depends(get_current_auth_legacy)
):
    """Get DALL-E tier information and pricing"""
    return await forward_request_to_service(
        service_name="chat",
        path="/api/v0.2/assets/pricing/cost-estimator/dalle-tiers",
        method="GET",
        headers=dict(request.headers),
        params=dict(request.query_params)
    )

@app.get("/api/v0.2/assets/pricing/cost-estimator/meshy-packages", tags=["v0.2 Cost Estimation"])
async def v0_2_get_meshy_packages(
    request: Request,
    auth: dict = Depends(get_current_auth_legacy)
):
    """Get Meshy credit packages and costs"""
    return await forward_request_to_service(
        service_name="chat",
        path="/api/v0.2/assets/pricing/cost-estimator/meshy-packages",
        method="GET",
        headers=dict(request.headers),
        params=dict(request.query_params)
    )

@app.get("/api/v0.2/assets/pricing/cost-estimator/provider-comparison", tags=["v0.2 Cost Estimation"])
async def v0_2_compare_provider_costs(
    request: Request,
    auth: dict = Depends(get_current_auth_legacy)
):
    """Compare costs across providers"""
    return await forward_request_to_service(
        service_name="chat",
        path="/api/v0.2/assets/pricing/cost-estimator/provider-comparison",
        method="GET",
        headers=dict(request.headers),
        params=dict(request.query_params)
    )

# Usage tracking endpoints
@app.get("/api/v0.2/usage/current", tags=["v0.2 Usage Tracking"])
async def v0_2_get_current_usage(
    request: Request,
    auth: dict = Depends(get_current_auth_legacy)
):
    """Get current month usage statistics"""
    return await forward_request_to_service(
        service_name="chat",
        path="/api/v0.2/usage/current",
        method="GET",
        headers=dict(request.headers),
        params=dict(request.query_params)
    )

@app.get("/api/v0.2/usage/history", tags=["v0.2 Usage Tracking"])
async def v0_2_get_usage_history(
    request: Request,
    auth: dict = Depends(get_current_auth_legacy)
):
    """Get historical usage data"""
    return await forward_request_to_service(
        service_name="chat",
        path="/api/v0.2/usage/history",
        method="GET",
        headers=dict(request.headers),
        params=dict(request.query_params)
    )

@app.post("/api/v0.2/usage/log", tags=["v0.2 Usage Tracking"])
async def v0_2_log_usage(
    request: Request,
    auth: dict = Depends(get_current_auth_legacy)
):
    """Log usage data for cost tracking"""
    body = await request.json()
    body["_auth"] = auth
    
    headers = dict(request.headers)
    headers.pop("content-length", None)
    headers.pop("Content-Length", None)
    
    return await forward_request_to_service(
        service_name="chat",
        path="/api/v0.2/usage/log",
        method="POST",
        json_data=body,
        headers=headers
    )

@app.get("/api/v0.2/usage/limits", tags=["v0.2 Usage Tracking"])
async def v0_2_get_usage_limits(
    request: Request,
    auth: dict = Depends(get_current_auth_legacy)
):
    """Get usage limits and remaining quotas"""
    return await forward_request_to_service(
        service_name="chat",
        path="/api/v0.2/usage/limits",
        method="GET",
        headers=dict(request.headers),
        params=dict(request.query_params)
    )

@app.get("/api/v0.2/usage/billing/current", tags=["v0.2 Usage Tracking"])
async def v0_2_get_current_billing(
    request: Request,
    auth: dict = Depends(get_current_auth_legacy)
):
    """Get current billing period information"""
    return await forward_request_to_service(
        service_name="chat",
        path="/api/v0.2/usage/billing/current",
        method="GET",
        headers=dict(request.headers),
        params=dict(request.query_params)
    )

@app.get("/api/v0.2/usage/reports/monthly", tags=["v0.2 Usage Tracking"])
async def v0_2_get_monthly_report(
    request: Request,
    auth: dict = Depends(get_current_auth_legacy)
):
    """Generate monthly usage and cost report"""
    return await forward_request_to_service(
        service_name="chat",
        path="/api/v0.2/usage/reports/monthly",
        method="GET",
        headers=dict(request.headers),
        params=dict(request.query_params)
    )

# ========================================================================================
# PERSONA MANAGEMENT ENDPOINTS - User experience personalization  
# ========================================================================================

@app.get("/api/v0.2/personas", tags=["v0.2 Personas"])
async def v0_2_list_personas(
    request: Request,
    auth: dict = Depends(get_current_auth_legacy)
):
    """List all available personas"""
    return await forward_request_to_service(
        service_name="chat",
        path="/api/v0.2/personas/",
        method="GET",
        headers=dict(request.headers),
        params=dict(request.query_params)
    )

@app.get("/api/v0.2/personas/current", tags=["v0.2 Personas"])
async def v0_2_get_current_persona(
    request: Request,
    auth: dict = Depends(get_current_auth_legacy)
):
    """Get user's current active persona"""
    return await forward_request_to_service(
        service_name="chat",
        path="/api/v0.2/personas/current",
        method="GET",
        headers=dict(request.headers),
        params=dict(request.query_params)
    )

@app.get("/api/v0.2/personas/{persona_id}", tags=["v0.2 Personas"])
async def v0_2_get_persona(
    persona_id: str,
    request: Request,
    auth: dict = Depends(get_current_auth_legacy)
):
    """Get specific persona by ID"""
    return await forward_request_to_service(
        service_name="chat",
        path=f"/api/v0.2/personas/{persona_id}",
        method="GET",
        headers=dict(request.headers),
        params=dict(request.query_params)
    )

@app.post("/api/v0.2/personas", tags=["v0.2 Personas"])
async def v0_2_create_persona(
    request: Request,
    auth: dict = Depends(get_current_auth_legacy)
):
    """Create new persona"""
    body = await request.json()
    body["_auth"] = auth
    
    headers = dict(request.headers)
    headers.pop("content-length", None)
    headers.pop("Content-Length", None)
    
    return await forward_request_to_service(
        service_name="chat",
        path="/api/v0.2/personas/",
        method="POST",
        json_data=body,
        headers=headers
    )

@app.put("/api/v0.2/personas/{persona_id}", tags=["v0.2 Personas"])
async def v0_2_update_persona(
    persona_id: str,
    request: Request,
    auth: dict = Depends(get_current_auth_legacy)
):
    """Update existing persona"""
    body = await request.json()
    body["_auth"] = auth
    
    headers = dict(request.headers)
    headers.pop("content-length", None)
    headers.pop("Content-Length", None)
    
    return await forward_request_to_service(
        service_name="chat",
        path=f"/api/v0.2/personas/{persona_id}",
        method="PUT",
        json_data=body,
        headers=headers
    )

@app.delete("/api/v0.2/personas/{persona_id}", tags=["v0.2 Personas"])
async def v0_2_delete_persona(
    persona_id: str,
    request: Request,
    auth: dict = Depends(get_current_auth_legacy)
):
    """Soft delete persona"""
    return await forward_request_to_service(
        service_name="chat",
        path=f"/api/v0.2/personas/{persona_id}",
        method="DELETE",
        headers=dict(request.headers),
        params=dict(request.query_params)
    )

@app.post("/api/v0.2/personas/set", tags=["v0.2 Personas"])
async def v0_2_set_user_persona(
    request: Request,
    auth: dict = Depends(get_current_auth_legacy)
):
    """Set user's active persona"""
    body = await request.json()
    body["_auth"] = auth
    
    headers = dict(request.headers)
    headers.pop("content-length", None)
    headers.pop("Content-Length", None)
    
    return await forward_request_to_service(
        service_name="chat",
        path="/api/v0.2/personas/set",
        method="POST",
        json_data=body,
        headers=headers
    )

@app.post("/api/v0.2/personas/initialize-default", tags=["v0.2 Personas"])
async def v0_2_initialize_default_persona(
    request: Request,
    auth: dict = Depends(get_current_auth_legacy)
):
    """Initialize default Mu persona"""
    return await forward_request_to_service(
        service_name="chat",
        path="/api/v0.2/personas/initialize-default",
        method="POST",
        headers=dict(request.headers),
        params=dict(request.query_params)
    )

# ========================================================================================
# PERFORMANCE MONITORING ENDPOINTS - Operational insights and system health
# ========================================================================================

@app.get("/api/v0.2/performance/summary", tags=["v0.2 Performance"])
async def v0_2_get_performance_summary(
    request: Request,
    auth: dict = Depends(get_current_auth_legacy)
):
    """Get overall performance summary with request statistics"""
    return await forward_request_to_service(
        service_name="chat",
        path="/api/v0.2/performance/summary",
        method="GET",
        headers=dict(request.headers),
        params=dict(request.query_params)
    )

@app.get("/api/v0.2/performance/providers", tags=["v0.2 Performance"])
async def v0_2_get_provider_performance(
    request: Request,
    auth: dict = Depends(get_current_auth_legacy)
):
    """Get performance metrics for all LLM providers"""
    return await forward_request_to_service(
        service_name="chat",
        path="/api/v0.2/performance/providers",
        method="GET",
        headers=dict(request.headers),
        params=dict(request.query_params)
    )

@app.get("/api/v0.2/performance/stages", tags=["v0.2 Performance"])
async def v0_2_get_stage_timing_analysis(
    request: Request,
    auth: dict = Depends(get_current_auth_legacy)
):
    """Get timing analysis for different request processing stages"""
    return await forward_request_to_service(
        service_name="chat",
        path="/api/v0.2/performance/stages",
        method="GET",
        headers=dict(request.headers),
        params=dict(request.query_params)
    )

@app.get("/api/v0.2/performance/live", tags=["v0.2 Performance"])
async def v0_2_get_live_metrics(
    request: Request,
    auth: dict = Depends(get_current_auth_legacy)
):
    """Get real-time metrics for currently active requests"""
    return await forward_request_to_service(
        service_name="chat",
        path="/api/v0.2/performance/live",
        method="GET",
        headers=dict(request.headers),
        params=dict(request.query_params)
    )

@app.get("/api/v0.2/performance/health", tags=["v0.2 Performance"])
async def v0_2_get_performance_health(
    request: Request,
    auth: dict = Depends(get_current_auth_legacy)
):
    """Get performance health indicators and alerts"""
    return await forward_request_to_service(
        service_name="chat",
        path="/api/v0.2/performance/health",
        method="GET",
        headers=dict(request.headers),
        params=dict(request.query_params)
    )

@app.delete("/api/v0.2/performance/reset", tags=["v0.2 Performance"])
async def v0_2_reset_performance_metrics(
    request: Request,
    auth: dict = Depends(get_current_auth_legacy)
):
    """Reset/clear historical performance data"""
    return await forward_request_to_service(
        service_name="chat",
        path="/api/v0.2/performance/reset",
        method="DELETE",
        headers=dict(request.headers),
        params=dict(request.query_params)
    )

# ========================================================================================
# API v1 ENDPOINTS - Maintain LLM Platform compatibility
# ========================================================================================

# Chat endpoints - forward to chat service
@app.post("/api/v1/chat", tags=["Chat"])
async def chat(
    request: Request,
    auth: dict = Depends(get_current_auth_legacy)
):
    """Main chat endpoint used by all clients."""
    body = await request.json()
    
    # Add authentication info to request
    body["_auth"] = auth
    
    # Remove content-length header since we modified the body
    headers = dict(request.headers)
    headers.pop("content-length", None)
    headers.pop("Content-Length", None)
    
    return await forward_request_to_service(
        service_name="chat",
        path="/chat/",  # Route to chat endpoint
        method="POST",
        json_data=body,
        headers=headers
    )

@app.post("/api/v1/chat/completions", tags=["Chat"])
async def chat_completions(
    request: Request,
    auth: dict = Depends(get_current_auth_legacy)
):
    """OpenAI-compatible chat completions endpoint."""
    body = await request.json()
    
    # Add authentication info to request
    body["_auth"] = auth
    
    # Remove content-length header since we modified the body
    headers = dict(request.headers)
    headers.pop("content-length", None)
    headers.pop("Content-Length", None)
    
    return await forward_request_to_service(
        service_name="chat",
        path="/chat/",  # Route to chat endpoint
        method="POST",
        json_data=body,
        headers=headers
    )

@app.get("/api/v1/chat/status", tags=["Chat"])
async def chat_status(
    request: Request,
    auth: dict = Depends(get_current_auth_legacy)
):
    """Get chat history status."""
    return await forward_request_to_service(
        service_name="chat",
        path="/chat/status",
        method="GET",
        headers=dict(request.headers),
        params=dict(request.query_params)
    )

@app.delete("/api/v1/chat/history", tags=["Chat"])
async def clear_chat_history(
    request: Request,
    auth: dict = Depends(get_current_auth_legacy)
):
    """Clear chat history."""
    return await forward_request_to_service(
        service_name="chat",
        path="/chat/history",
        method="DELETE",
        headers=dict(request.headers)
    )

@app.post("/api/v1/chat/reload-prompt", tags=["Chat"])
async def reload_prompt(
    request: Request,
    auth: dict = Depends(get_current_auth_legacy)
):
    """Reload system prompt."""
    return await forward_request_to_service(
        service_name="chat",
        path="/chat/reload-prompt",
        method="POST",
        headers=dict(request.headers)
    )

@app.get("/api/v1/chat/personas", tags=["Chat"])
async def get_personas(
    request: Request,
    auth: dict = Depends(get_current_auth_legacy)
):
    """Forward persona requests to chat service."""
    return await forward_request_to_service(
        service_name="chat",
        path="/personas/",  # Add trailing slash to match FastAPI routing
        method="GET",
        headers=dict(request.headers),
        params=dict(request.query_params)
    )

@app.post("/api/v1/chat/personas", tags=["Chat"])
async def create_persona(
    request: Request,
    auth: dict = Depends(get_current_auth_legacy)
):
    """Forward persona creation to chat service."""
    body = await request.json()
    body["_auth"] = auth
    
    return await forward_request_to_service(
        service_name="chat",
        path="/personas",
        method="POST",
        json_data=body,
        headers=dict(request.headers)
    )

# Asset endpoints - forward to asset service
@app.get("/api/v1/assets", tags=["Assets"])
async def get_assets(
    request: Request,
    auth: dict = Depends(get_current_auth_legacy)
):
    """Forward asset requests to asset service."""
    return await forward_request_to_service(
        service_name="asset",
        path="/assets/",
        method="GET",
        headers=dict(request.headers),
        params=dict(request.query_params)
    )

@app.post("/api/v1/assets/generate", tags=["Assets"])
async def generate_asset(
    request: Request,
    auth: dict = Depends(get_current_auth_legacy)
):
    """Forward asset generation to asset service."""
    body = await request.json()
    body["_auth"] = auth
    
    # Remove problematic headers that could cause content-length issues
    headers = dict(request.headers)
    headers.pop("content-length", None)
    headers.pop("Content-Length", None)
    
    return await forward_request_to_service(
        service_name="asset",
        path="/assets/request",
        method="POST",
        json_data=body,
        headers=headers
    )

@app.get("/api/v1/assets/test", tags=["Assets"])
async def test_assets(request: Request):
    """Forward asset test endpoint (no auth required)."""
    return await forward_request_to_service(
        service_name="asset",
        path="/assets/test",
        method="GET",
        headers=dict(request.headers),
        params=dict(request.query_params)
    )

@app.get("/api/v1/assets/{asset_id}", tags=["Assets"])
async def get_asset(
    asset_id: str,
    request: Request,
    auth: dict = Depends(get_current_auth_legacy)
):
    """Forward asset retrieval to asset service."""
    return await forward_request_to_service(
        service_name="asset",
        path=f"/assets/{asset_id}",
        method="GET",
        headers=dict(request.headers),
        params=dict(request.query_params)
    )

# Auth endpoints - forward to auth service
@app.post("/api/v1/auth/validate", tags=["Authentication"])
async def validate_auth(request: Request):
    """Forward auth validation to auth service."""
    body = await request.json()
    
    return await forward_request_to_service(
        service_name="auth",
        path="/auth/validate",
        method="POST",
        json_data=body,
        headers=dict(request.headers)
    )

@app.post("/api/v1/auth/refresh", tags=["Authentication"])
async def refresh_auth(request: Request):
    """Forward auth refresh to auth service."""
    body = await request.json()
    
    return await forward_request_to_service(
        service_name="auth",
        path="/auth/refresh",
        method="POST",
        json_data=body,
        headers=dict(request.headers)
    )

@app.post("/api/v1/auth/register", tags=["Authentication"])
async def register_user(request: Request):
    """Forward user registration to auth service."""
    body = await request.json()
    
    headers = dict(request.headers)
    headers.pop("content-length", None)
    headers.pop("Content-Length", None)
    
    return await forward_request_to_service(
        service_name="auth",
        path="/auth/register",
        method="POST",
        json_data=body,
        headers=headers
    )

@app.post("/api/v1/auth/login", tags=["Authentication"])
async def login_user(request: Request):
    """Forward user login to auth service."""
    body = await request.json()
    
    headers = dict(request.headers)
    headers.pop("content-length", None)
    headers.pop("Content-Length", None)
    
    return await forward_request_to_service(
        service_name="auth",
        path="/auth/login",
        method="POST",
        json_data=body,
        headers=headers
    )

# Filesystem endpoints - forward to chat service (MCP handles filesystem)
@app.get("/api/v1/filesystem", tags=["Filesystem"])
async def list_files(
    request: Request,
    auth: dict = Depends(get_current_auth_legacy)
):
    """Forward filesystem requests to chat service (MCP)."""
    return await forward_request_to_service(
        service_name="chat",
        path="/filesystem",
        method="GET",
        headers=dict(request.headers),
        params=dict(request.query_params)
    )

@app.post("/api/v1/filesystem/read", tags=["Filesystem"])
async def read_file(
    request: Request,
    auth: dict = Depends(get_current_auth_legacy)
):
    """Forward file read requests to chat service (MCP)."""
    body = await request.json()
    body["_auth"] = auth
    
    return await forward_request_to_service(
        service_name="chat",
        path="/filesystem/read",
        method="POST",
        json_data=body,
        headers=dict(request.headers)
    )

# ========================================================================================
# LEGACY ENDPOINTS - For backward compatibility
# ========================================================================================

# Legacy calculator endpoint (from original LLM Platform)
@app.post("/calculator/add", tags=["Calculator"])
async def calculator_add(request: Request):
    """Legacy calculator endpoint for backward compatibility."""
    body = await request.json()
    a = body.get("a", 0)
    b = body.get("b", 0)
    return {"result": a + b}

# ========================================================================================
# V1 AUTHENTICATION API
# ========================================================================================

@app.post("/api/v1/auth/login", tags=["v1 Authentication"])
async def v1_login(request: Request):
    """User login via Supabase - for web interface"""
    try:
        body = await request.json()
        
        # Forward to auth service
        headers = dict(request.headers)
        headers.pop("content-length", None)
        headers.pop("Content-Length", None)
        
        return await forward_request_to_service(
            service_name="auth",
            path="/auth/login",
            method="POST",
            json_data=body,
            headers=headers
        )
    except Exception as e:
        logger.error(f"Login error: {e}")
        raise HTTPException(status_code=500, detail=str(e))

@app.post("/api/v1/auth/register", tags=["v1 Authentication"])
async def v1_register(request: Request):
    """User registration via Supabase - for web interface"""
    try:
        body = await request.json()
        
        # Forward to auth service
        headers = dict(request.headers)
        headers.pop("content-length", None)
        headers.pop("Content-Length", None)
        
        return await forward_request_to_service(
            service_name="auth",
            path="/auth/register",
            method="POST",
            json_data=body,
            headers=headers
        )
    except Exception as e:
        logger.error(f"Registration error: {e}")
        raise HTTPException(status_code=500, detail=str(e))

@app.post("/api/v1/auth/refresh", tags=["v1 Authentication"])
async def v1_refresh(request: Request):
    """Refresh JWT token"""
    try:
        body = await request.json()
        
        # Forward to auth service
        headers = dict(request.headers)
        headers.pop("content-length", None)
        headers.pop("Content-Length", None)
        
        return await forward_request_to_service(
            service_name="auth",
            path="/auth/refresh",
            method="POST",
            json_data=body,
            headers=headers
        )
    except Exception as e:
        logger.error(f"Token refresh error: {e}")
        raise HTTPException(status_code=500, detail=str(e))

@app.post("/api/v1/auth/logout", tags=["v1 Authentication"])
async def v1_logout(request: Request):
    """User logout"""
    try:
        # Forward to auth service
        headers = dict(request.headers)
        
        return await forward_request_to_service(
            service_name="auth",
            path="/auth/logout",
            method="POST",
            headers=headers
        )
    except Exception as e:
        logger.error(f"Logout error: {e}")
        raise HTTPException(status_code=500, detail=str(e))

@app.post("/api/v1/auth/confirm", tags=["v1 Authentication"])
async def v1_confirm_email(request: Request):
    """Email confirmation"""
    try:
        # Forward to auth service
        headers = dict(request.headers)
        body = await request.json()
        
        return await forward_request_to_service(
            service_name="auth",
            path="/auth/confirm",
            method="POST",
            headers=headers,
            json_data=body
        )
    except Exception as e:
        logger.error(f"Email confirmation error: {e}")
        raise HTTPException(status_code=500, detail=str(e))

@app.post("/api/v1/auth/resend-verification", tags=["v1 Authentication"])
async def v1_resend_verification(request: Request):
    """Resend email verification"""
    try:
        # Forward to auth service
        headers = dict(request.headers)
        body = await request.json()
        
        return await forward_request_to_service(
            service_name="auth",
            path="/auth/resend-verification",
            method="POST",
            headers=headers,
            json_data=body
        )
    except Exception as e:
        logger.error(f"Resend verification error: {e}")
        raise HTTPException(status_code=500, detail=str(e))

# ========================================================================================
# SERVICE COORDINATION AND LIFECYCLE
# ========================================================================================

@app.on_event("startup")
async def startup_event():
    """Initialize gateway service and connections."""
    log_service_startup("gateway", "0.2", settings.SERVICE_PORT)
    
    # Initialize NATS connection
    try:
        logger.info("Initializing NATS connection for service coordination with IP address")
        nats_client = await ensure_nats_connection()
        logger.nats("Connected to NATS for service coordination")
        
        # Publish gateway startup event
        startup_event = ServiceHealthEvent(
            service_name="gateway",
            status="starting",
            timestamp=datetime.now()
        )
        await nats_client.publish(NATSSubjects.SERVICE_HEALTH, startup_event.model_dump_json())
        
    except Exception as e:
        logger.error(f"Failed to initialize NATS connection: {e}")
        # Don't fail startup - gateway can work without NATS
    
    # Test connections to all services
    for service_name, service_url in SERVICE_URLS.items():
        try:
            client = await get_http_client()
            response = await client.get(f"{service_url}/health", timeout=5.0)
            if response.status_code == 200:
                logger.lifecycle(f"Connected to {service_name} service")
            else:
                logger.warning(f"{service_name} service health check failed")
        except Exception as e:
            logger.warning(f"Could not connect to {service_name} service: {e}")
    
    # Publish gateway ready event
    try:
        nats_client = await ensure_nats_connection()
        ready_event = ServiceHealthEvent(
            service_name="gateway",
            status="healthy",
            timestamp=datetime.now()
        )
        await nats_client.publish(NATSSubjects.SERVICE_READY, ready_event.model_dump_json())
        logger.lifecycle("Gateway service ready and published to NATS")
        
    except Exception as e:
        logger.warning(f"Could not publish ready event to NATS: {e}")

@app.on_event("shutdown")
async def shutdown_event():
    """Clean up resources on shutdown."""
    log_service_shutdown("gateway")
    
    # Close HTTP client
    global http_client
    if http_client:
        await http_client.aclose()
    
    # Publish shutdown event to NATS
    try:
        nats_client = await ensure_nats_connection()
        shutdown_event = ServiceHealthEvent(
            service_name="gateway",
            status="stopping",
            timestamp=datetime.now()
        )
        await nats_client.publish(NATSSubjects.SERVICE_HEALTH, shutdown_event.model_dump_json())
        await nats_client.disconnect()
        
    except Exception as e:
        logger.warning(f"Could not publish shutdown event to NATS: {e}")

@app.middleware("http")
async def log_requests(request: Request, call_next):
    """Log incoming HTTP requests."""
    start_time = datetime.now()
    logger.network(f"{request.method} {request.url.path}")
    
    response = await call_next(request)
    
    duration = (datetime.now() - start_time).total_seconds()
    logger.network(f"Response: {response.status_code} ({duration:.3f}s)")
    
    return response

@app.exception_handler(Exception)
async def global_exception_handler(request: Request, exc: Exception):
    """Global exception handler with error logging."""
    logger.error(f"Unhandled exception in gateway: {str(exc)}")
    return JSONResponse(
        status_code=500,
        content={"detail": "Internal server error"}
    )

if __name__ == "__main__":
    import uvicorn
    uvicorn.run(
        "app.gateway.main:app",
        host=settings.SERVICE_HOST,
        port=settings.SERVICE_PORT,
        reload=settings.DEBUG
    )<|MERGE_RESOLUTION|>--- conflicted
+++ resolved
@@ -274,22 +274,6 @@
     auth: dict = Depends(get_current_auth_legacy)
 ):
     """v0.2 unified chat endpoint (streaming and non-streaming)"""
-<<<<<<< HEAD
-    body = await request.json()
-    body["_auth"] = auth
-    
-    headers = dict(request.headers)
-    headers.pop("content-length", None)
-    headers.pop("Content-Length", None)
-    
-    return await forward_request_to_service(
-        service_name="chat",
-        path="/api/v0.2/chat",
-        method="POST",
-        json_data=body,
-        headers=headers
-    )
-=======
     # Simple implementation using Anthropic directly
     import anthropic
     
@@ -322,7 +306,6 @@
             status_code=500,
             content={"error": "Failed to process chat request", "detail": str(e)}
         )
->>>>>>> 3186b46c
 
 @app.get("/api/v0.2/chat/status", tags=["v0.2 Chat"])
 async def v0_2_chat_status(
@@ -372,28 +355,6 @@
 ):
     """v0.2 streaming chat endpoint with SSE support"""
     from fastapi.responses import StreamingResponse
-<<<<<<< HEAD
-    
-    body = await request.json()
-    body["_auth"] = auth
-    
-    headers = dict(request.headers)
-    headers.pop("content-length", None)
-    headers.pop("Content-Length", None)
-    
-    # For streaming, we need to handle the response differently
-    service_url = SERVICE_URLS["chat"]
-    full_url = f"{service_url}/api/v0.2/chat/stream"
-    
-    client = await get_http_client()
-    
-    async def stream_generator():
-        """Forward streaming response from chat service"""
-        async with client.stream("POST", full_url, json=body, headers=headers) as response:
-            response.raise_for_status()
-            async for chunk in response.aiter_bytes():
-                yield chunk
-=======
     import anthropic
     
     body = await request.json()
@@ -421,7 +382,6 @@
         except Exception as e:
             logger.error(f"Streaming error: {e}")
             yield f"data: {json.dumps({'error': str(e)})}\n\n"
->>>>>>> 3186b46c
     
     return StreamingResponse(
         stream_generator(),
