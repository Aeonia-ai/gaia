"""
Gaia Platform Gateway Service

Main entry point for all client requests. Routes requests to appropriate services
while maintaining backward compatibility with LLM Platform API patterns.

This service:
1. Accepts all client requests on port 8666 (same as LLM Platform)
2. Handles authentication via JWT or API key
3. Routes requests to appropriate backend services
4. Maintains identical API endpoints for client compatibility
5. Coordinates responses from multiple services when needed
"""

import os
import asyncio
import httpx
<<<<<<< HEAD
import json
=======
import hashlib
>>>>>>> 08cd6cc2
from datetime import datetime
from typing import Dict, Any, Optional

from fastapi import FastAPI, Request, Depends, HTTPException, status
from fastapi.middleware.cors import CORSMiddleware
from fastapi.responses import JSONResponse
from slowapi import Limiter, _rate_limit_exceeded_handler
from slowapi.util import get_remote_address
from slowapi.errors import RateLimitExceeded

# Import shared Gaia utilities
from app.shared import (
    settings,
    get_logger,
    configure_logging_for_service,
    log_service_startup,
    log_service_shutdown,
    get_current_auth_legacy,
    ensure_nats_connection,
    NATSSubjects,
    ServiceHealthEvent,
    database_health_check,
    supabase_health_check
)
from app.shared.redis_client import redis_client, CacheManager

# Configure logging for gateway service
logger = configure_logging_for_service("gateway")

# Redis-based rate limiter configuration
def redis_rate_limit_key_func(request: Request):
    """Generate rate limit key using user authentication or IP."""
    try:
        # Try to get user ID from auth header for user-specific limits
        auth_header = request.headers.get("authorization")
        api_key = request.headers.get("x-api-key")
        
        if auth_header and auth_header.startswith("Bearer "):
            # Use JWT token hash for user rate limiting
            token = auth_header[7:]
            token_hash = hashlib.sha256(token.encode()).hexdigest()[:16]
            return f"user:jwt:{token_hash}"
        elif api_key:
            # Use API key hash for service rate limiting
            key_hash = hashlib.sha256(api_key.encode()).hexdigest()[:16]
            return f"user:api:{key_hash}"
        else:
            # Fall back to IP-based rate limiting
            return f"ip:{get_remote_address(request)}"
    except Exception:
        # Fallback to IP if anything fails
        return f"ip:{get_remote_address(request)}"

# Configure limiter - will use Redis if available
limiter = Limiter(key_func=redis_rate_limit_key_func)

# FastAPI application
app = FastAPI(
    title="LLM Platform", 
    description="AI-powered language model API with multi-provider support",
    version="0.2"
)

# Add CORS middleware (identical to LLM Platform)
app.add_middleware(
    CORSMiddleware,
    allow_origins=settings.allowed_origins_list,
    allow_credentials=True,
    allow_methods=["*"],
    allow_headers=["*"],
)

# Add rate limiting
app.state.limiter = limiter
app.add_exception_handler(RateLimitExceeded, _rate_limit_exceeded_handler)

# Service URL configuration
SERVICE_URLS = {
    "auth": settings.AUTH_SERVICE_URL,
    "asset": settings.ASSET_SERVICE_URL,
    "chat": settings.CHAT_SERVICE_URL
}

# HTTP client for service communication
http_client: Optional[httpx.AsyncClient] = None

async def get_http_client() -> httpx.AsyncClient:
    """Get or create HTTP client for service communication."""
    global http_client
    if http_client is None:
        http_client = httpx.AsyncClient(
            timeout=httpx.Timeout(settings.GATEWAY_REQUEST_TIMEOUT)
        )
    return http_client

async def forward_request_to_service(
    service_name: str,
    path: str,
    method: str = "GET",
    headers: Optional[Dict[str, str]] = None,
    params: Optional[Dict[str, Any]] = None,
    json_data: Optional[Dict[str, Any]] = None,
    files: Optional[Dict[str, Any]] = None
) -> Dict[str, Any]:
    """Forward a request to a specific service and return the response."""
    
    if service_name not in SERVICE_URLS:
        raise HTTPException(
            status_code=status.HTTP_503_SERVICE_UNAVAILABLE,
            detail=f"Service {service_name} not available"
        )
    
    service_url = SERVICE_URLS[service_name]
    full_url = f"{service_url}{path}"
    
    client = await get_http_client()
    
    try:
        logger.service(f"Forwarding {method} request to {service_name}: {path}")
        
        response = await client.request(
            method=method,
            url=full_url,
            headers=headers,
            params=params,
            json=json_data,
            files=files
        )
        
        response.raise_for_status()
        
        # Handle different response types
        if response.headers.get("content-type", "").startswith("application/json"):
            try:
                return response.json()
            except Exception as json_error:
                # Log the raw response that's causing JSON parsing issues
                logger.error(f"JSON parsing failed for {service_name} response")
                logger.error(f"Response status: {response.status_code}")
                logger.error(f"Response headers: {dict(response.headers)}")
                logger.error(f"Raw response text: {repr(response.text)}")
                logger.error(f"JSON error: {json_error}")
                raise HTTPException(
                    status_code=500,
                    detail=f"Invalid JSON response from {service_name} service"
                )
        else:
            return {"content": response.content, "content_type": response.headers.get("content-type")}
            
    except httpx.HTTPStatusError as e:
        logger.error(f"Service {service_name} returned error {e.response.status_code}: {e.response.text}")
        raise HTTPException(
            status_code=e.response.status_code,
            detail=f"Service error: {e.response.text}"
        )
    except httpx.RequestError as e:
        logger.error(f"Failed to connect to service {service_name}: {e}")
        raise HTTPException(
            status_code=status.HTTP_503_SERVICE_UNAVAILABLE,
            detail=f"Service {service_name} unavailable"
        )

# Health check endpoint (no authentication required, same as LLM Platform)
@app.get("/health", include_in_schema=True, tags=["Health"])
async def health_check():
    """Health check endpoint that bypasses authentication for deployment platforms."""
    # Check health of all services
    service_health = {}
    
    for service_name, service_url in SERVICE_URLS.items():
        try:
            client = await get_http_client()
            response = await client.get(f"{service_url}/health", timeout=5.0)
            service_health[service_name] = {
                "status": "healthy" if response.status_code == 200 else "unhealthy",
                "response_time": response.elapsed.total_seconds() if hasattr(response, 'elapsed') else None
            }
        except Exception as e:
            service_health[service_name] = {
                "status": "unhealthy",
                "error": str(e)
            }
    
    # Check database and supabase
    db_health = await database_health_check()
    supabase_health = await supabase_health_check()
    
    # Check Redis health
    redis_health = {
        "status": "healthy" if redis_client.is_connected() else "unhealthy",
        "connected": redis_client.is_connected()
    }
    
    overall_status = "healthy"
    if any(s["status"] != "healthy" for s in service_health.values()):
        overall_status = "degraded"
    if db_health["status"] != "healthy":
        overall_status = "unhealthy"
    if redis_health["status"] != "healthy":
        overall_status = "degraded"  # Redis failure doesn't make system unhealthy
    
    return {
        "status": overall_status,
        "timestamp": datetime.now().isoformat(),
<<<<<<< HEAD
        "version": "0.2"
=======
        "version": "0.2.0",
        "services": service_health,
        "database": db_health,
        "redis": redis_health,
        "supabase": supabase_health
>>>>>>> 08cd6cc2
    }

# Root endpoint (same as LLM Platform)
@app.get("/")
@limiter.limit(f"{settings.RATE_LIMIT_REQUESTS}/{settings.RATE_LIMIT_PERIOD}")
async def root(request: Request):
    """Root endpoint handler with rate limiting."""
    logger.input("Received request to root endpoint")
    return {
        "message": "LLM Platform API is running",
        "versions": {
            "v0.2": "/api/v0.2 (recommended - unified streaming API)",
            "v1": "/api/v1 (original endpoints)",
            "legacy": "/ (will be deprecated)"
        },
        "note": "Use v0.2 for the latest OpenAI/Anthropic compatible streaming API."
    }

# ========================================================================================
# API v0.2 ENDPOINTS - Unified streaming API (recommended)
# ========================================================================================

# v0.2 API root endpoint
@app.get("/api/v0.2/", tags=["v0.2 API"])
async def v0_2_api_info():
    """Get v0.2 API information"""
    return await forward_request_to_service(
        service_name="chat",
        path="/api/v0.2/",
        method="GET"
    )

@app.get("/api/v0.2/health", tags=["v0.2 API"])
async def v0_2_health():
    """v0.2 API health check"""
    return await forward_request_to_service(
        service_name="chat", 
        path="/api/v0.2/health",
        method="GET"
    )

# v0.2 Chat endpoints
@app.post("/api/v0.2/chat", tags=["v0.2 Chat"])
async def v0_2_chat(
    request: Request,
    auth: dict = Depends(get_current_auth_legacy)
):
    """v0.2 unified chat endpoint (streaming and non-streaming)"""
    # Simple implementation using Anthropic directly
    import anthropic
    
    body = await request.json()
    message = body.get("message", "")
    model = body.get("model", "claude-3-5-sonnet-20241022")
    
    try:
        # Use Anthropic directly for now
        client = anthropic.AsyncAnthropic(api_key=settings.ANTHROPIC_API_KEY)
        
        response = await client.messages.create(
            model=model,
            max_tokens=1024,
            messages=[{"role": "user", "content": message}]
        )
        
        return {
            "response": response.content[0].text,
            "model": model,
            "usage": {
                "prompt_tokens": response.usage.input_tokens,
                "completion_tokens": response.usage.output_tokens,
                "total_tokens": response.usage.input_tokens + response.usage.output_tokens
            }
        }
    except Exception as e:
        logger.error(f"Chat error: {e}")
        return JSONResponse(
            status_code=500,
            content={"error": "Failed to process chat request", "detail": str(e)}
        )

@app.get("/api/v0.2/chat/status", tags=["v0.2 Chat"])
async def v0_2_chat_status(
    request: Request,
    auth: dict = Depends(get_current_auth_legacy)
):
    """Get v0.2 chat status"""
    return await forward_request_to_service(
        service_name="chat",
        path="/api/v0.2/chat/status",
        method="GET",
        headers=dict(request.headers),
        params=dict(request.query_params)
    )

@app.delete("/api/v0.2/chat/history", tags=["v0.2 Chat"])
async def v0_2_clear_chat_history(
    request: Request,
    auth: dict = Depends(get_current_auth_legacy)
):
    """Clear v0.2 chat history"""
    return await forward_request_to_service(
        service_name="chat",
        path="/api/v0.2/chat/history",
        method="DELETE",
        headers=dict(request.headers)
    )

@app.post("/api/v0.2/chat/reload-prompt", tags=["v0.2 Chat"])
async def v0_2_reload_prompt(
    request: Request,
    auth: dict = Depends(get_current_auth_legacy)
):
    """Reload v0.2 system prompt"""
    return await forward_request_to_service(
        service_name="chat",
        path="/api/v0.2/chat/reload-prompt",
        method="POST",
        headers=dict(request.headers)
    )

# v0.2 Streaming Chat endpoints  
@app.post("/api/v0.2/chat/stream", tags=["v0.2 Streaming"])
async def v0_2_stream_chat(
    request: Request,
    auth: dict = Depends(get_current_auth_legacy)
):
    """v0.2 streaming chat endpoint with SSE support"""
    from fastapi.responses import StreamingResponse
    import anthropic
    
    body = await request.json()
    message = body.get("message", "")
    model = body.get("model", "claude-3-5-sonnet-20241022")
    
    async def stream_generator():
        """Generate SSE stream from Anthropic response"""
        try:
            client = anthropic.AsyncAnthropic(api_key=settings.ANTHROPIC_API_KEY)
            
            stream = await client.messages.create(
                model=model,
                max_tokens=1024,
                messages=[{"role": "user", "content": message}],
                stream=True
            )
            
            async for event in stream:
                if event.type == "content_block_delta":
                    if event.delta.text:
                        yield f"data: {json.dumps({'choices': [{'delta': {'content': event.delta.text}}]})}\n\n"
                
            yield "data: [DONE]\n\n"
        except Exception as e:
            logger.error(f"Streaming error: {e}")
            yield f"data: {json.dumps({'error': str(e)})}\n\n"
    
    return StreamingResponse(
        stream_generator(),
        media_type="text/event-stream",
        headers={
            "Cache-Control": "no-cache",
            "Connection": "keep-alive", 
            "X-Accel-Buffering": "no"
        }
    )

@app.post("/api/v0.2/chat/stream/cache/invalidate", tags=["v0.2 Streaming"])
async def v0_2_invalidate_streaming_cache(
    request: Request,
    auth: dict = Depends(get_current_auth_legacy)
):
    """Invalidate v0.2 streaming cache"""
    return await forward_request_to_service(
        service_name="chat",
        path="/api/v0.2/chat/stream/cache/invalidate",
        method="POST",
        headers=dict(request.headers),
        params=dict(request.query_params)
    )

@app.get("/api/v0.2/chat/stream/cache/status", tags=["v0.2 Streaming"])
async def v0_2_get_streaming_cache_status(
    request: Request,
    auth: dict = Depends(get_current_auth_legacy)
):
    """Get v0.2 streaming cache status"""
    return await forward_request_to_service(
        service_name="chat",
        path="/api/v0.2/chat/stream/cache/status",
        method="GET",
        headers=dict(request.headers)
    )

@app.get("/api/v0.2/chat/stream/status", tags=["v0.2 Streaming"])
async def v0_2_get_streaming_status(
    request: Request,
    auth: dict = Depends(get_current_auth_legacy)
):
    """Get v0.2 streaming status"""
    return await forward_request_to_service(
        service_name="chat",
        path="/api/v0.2/chat/stream/status",
        method="GET",
        headers=dict(request.headers)
    )

@app.delete("/api/v0.2/chat/stream/history", tags=["v0.2 Streaming"])
async def v0_2_clear_streaming_history(
    request: Request,
    auth: dict = Depends(get_current_auth_legacy)
):
    """Clear v0.2 streaming history"""
    return await forward_request_to_service(
        service_name="chat",
        path="/api/v0.2/chat/stream/history",
        method="DELETE",
        headers=dict(request.headers)
    )

@app.get("/api/v0.2/chat/stream/models", tags=["v0.2 Streaming"])
async def v0_2_list_streaming_models(
    request: Request,
    auth: dict = Depends(get_current_auth_legacy)
):
    """List v0.2 streaming models"""
    return await forward_request_to_service(
        service_name="chat",
        path="/api/v0.2/chat/stream/models",
        method="GET",
        headers=dict(request.headers)
    )


@app.get("/api/v0.2/chat/stream/models/performance", tags=["v0.2 Streaming"])
async def v0_2_get_streaming_model_performance(
    request: Request,
    auth: dict = Depends(get_current_auth_legacy)
):
    """Get v0.2 streaming model performance comparison"""
    return await forward_request_to_service(
        service_name="chat",
        path="/api/v0.2/chat/stream/models/performance",
        method="GET",
        headers=dict(request.headers)
    )

# v0.2 Provider endpoints
@app.get("/api/v0.2/providers", tags=["v0.2 Providers"])
async def v0_2_list_providers(
    request: Request,
    auth: dict = Depends(get_current_auth_legacy)
):
    """List all providers"""
    return await forward_request_to_service(
        service_name="chat",
        path="/api/v0.2/providers/",
        method="GET",
        headers=dict(request.headers),
        params=dict(request.query_params)
    )

@app.get("/api/v0.2/providers/{provider}", tags=["v0.2 Providers"])
async def v0_2_get_provider(
    provider: str,
    request: Request,
    auth: dict = Depends(get_current_auth_legacy)
):
    """Get provider details"""
    return await forward_request_to_service(
        service_name="chat",
        path=f"/api/v0.2/providers/{provider}",
        method="GET",
        headers=dict(request.headers),
        params=dict(request.query_params)
    )

@app.get("/api/v0.2/providers/{provider}/models", tags=["v0.2 Providers"])
async def v0_2_get_provider_models(
    provider: str,
    request: Request,
    auth: dict = Depends(get_current_auth_legacy)
):
    """Get provider models"""
    return await forward_request_to_service(
        service_name="chat",
        path=f"/api/v0.2/providers/{provider}/models",
        method="GET",
        headers=dict(request.headers),
        params=dict(request.query_params)
    )

@app.get("/api/v0.2/providers/{provider}/health", tags=["v0.2 Providers"])
async def v0_2_get_provider_health(
    provider: str,
    request: Request,
    auth: dict = Depends(get_current_auth_legacy)
):
    """Get provider health"""
    return await forward_request_to_service(
        service_name="chat",
        path=f"/api/v0.2/providers/{provider}/health",
        method="GET",
        headers=dict(request.headers),
        params=dict(request.query_params)
    )

@app.get("/api/v0.2/providers/stats", tags=["v0.2 Providers"])
async def v0_2_get_all_provider_stats(
    request: Request,
    auth: dict = Depends(get_current_auth_legacy)
):
    """Get stats for all providers"""
    return await forward_request_to_service(
        service_name="chat",
        path="/api/v0.2/providers/stats",
        method="GET",
        headers=dict(request.headers),
        params=dict(request.query_params)
    )

@app.get("/api/v0.2/providers/{provider}/stats", tags=["v0.2 Providers"])
async def v0_2_get_provider_stats(
    provider: str,
    request: Request,
    auth: dict = Depends(get_current_auth_legacy)
):
    """Get provider stats"""
    return await forward_request_to_service(
        service_name="chat",
        path=f"/api/v0.2/providers/{provider}/stats",
        method="GET",
        headers=dict(request.headers),
        params=dict(request.query_params)
    )

# v0.2 Model endpoints
@app.get("/api/v0.2/models", tags=["v0.2 Models"])
async def v0_2_list_models(
    request: Request,
    auth: dict = Depends(get_current_auth_legacy)
):
    """List all models"""
    return await forward_request_to_service(
        service_name="chat",
        path="/api/v0.2/models/",
        method="GET",
        headers=dict(request.headers),
        params=dict(request.query_params)
    )

@app.get("/api/v0.2/models/{model_id}", tags=["v0.2 Models"])
async def v0_2_get_model(
    model_id: str,
    request: Request,
    auth: dict = Depends(get_current_auth_legacy)
):
    """Get model details"""
    return await forward_request_to_service(
        service_name="chat",
        path=f"/api/v0.2/models/{model_id}",
        method="GET",
        headers=dict(request.headers),
        params=dict(request.query_params)
    )


@app.get("/api/v0.2/models/capabilities", tags=["v0.2 Models"])
async def v0_2_get_capabilities(
    request: Request,
    auth: dict = Depends(get_current_auth_legacy)
):
    """Get model capabilities"""
    return await forward_request_to_service(
        service_name="chat",
        path="/api/v0.2/models/capabilities",
        method="GET",
        headers=dict(request.headers),
        params=dict(request.query_params)
    )

@app.get("/api/v0.2/models/priorities", tags=["v0.2 Models"])
async def v0_2_get_priorities(
    request: Request,
    auth: dict = Depends(get_current_auth_legacy)
):
    """Get model priorities"""
    return await forward_request_to_service(
        service_name="chat",
        path="/api/v0.2/models/priorities",
        method="GET",
        headers=dict(request.headers),
        params=dict(request.query_params)
    )

@app.get("/api/v0.2/models/contexts", tags=["v0.2 Models"])
async def v0_2_get_contexts(
    request: Request,
    auth: dict = Depends(get_current_auth_legacy)
):
    """Get model contexts"""
    return await forward_request_to_service(
        service_name="chat",
        path="/api/v0.2/models/contexts",
        method="GET",
        headers=dict(request.headers),
        params=dict(request.query_params)
    )

# ========================================================================================
# ASSET PRICING ENDPOINTS - Revenue and cost management
# ========================================================================================

@app.get("/api/v0.2/assets/pricing/current", tags=["v0.2 Asset Pricing"])
async def v0_2_get_current_pricing(
    request: Request,
    auth: dict = Depends(get_current_auth_legacy)
):
    """Get current pricing for provider/category/quality"""
    return await forward_request_to_service(
        service_name="chat",
        path="/api/v0.2/assets/pricing/current",
        method="GET",
        headers=dict(request.headers),
        params=dict(request.query_params)
    )

@app.get("/api/v0.2/assets/pricing/analytics", tags=["v0.2 Asset Pricing"])
async def v0_2_get_pricing_analytics(
    request: Request,
    auth: dict = Depends(get_current_auth_legacy)
):
    """Get cost analytics for specified period"""
    return await forward_request_to_service(
        service_name="chat",
        path="/api/v0.2/assets/pricing/analytics",
        method="GET",
        headers=dict(request.headers),
        params=dict(request.query_params)
    )

@app.post("/api/v0.2/assets/pricing/update", tags=["v0.2 Asset Pricing"])
async def v0_2_update_pricing(
    request: Request,
    auth: dict = Depends(get_current_auth_legacy)
):
    """Trigger pricing update for a provider"""
    return await forward_request_to_service(
        service_name="chat",
        path="/api/v0.2/assets/pricing/update",
        method="POST",
        headers=dict(request.headers),
        params=dict(request.query_params)
    )

@app.get("/api/v0.2/assets/pricing/providers", tags=["v0.2 Asset Pricing"])
async def v0_2_list_pricing_providers(
    request: Request,
    auth: dict = Depends(get_current_auth_legacy)
):
    """List all pricing providers and capabilities"""
    return await forward_request_to_service(
        service_name="chat",
        path="/api/v0.2/assets/pricing/providers",
        method="GET",
        headers=dict(request.headers),
        params=dict(request.query_params)
    )

@app.post("/api/v0.2/assets/pricing/cost-estimator/estimate", tags=["v0.2 Cost Estimation"])
async def v0_2_estimate_cost(
    request: Request,
    auth: dict = Depends(get_current_auth_legacy)
):
    """Estimate cost before generation"""
    body = await request.json()
    body["_auth"] = auth
    
    headers = dict(request.headers)
    headers.pop("content-length", None)
    headers.pop("Content-Length", None)
    
    return await forward_request_to_service(
        service_name="chat",
        path="/api/v0.2/assets/pricing/cost-estimator/estimate",
        method="POST",
        json_data=body,
        headers=headers
    )

@app.get("/api/v0.2/assets/pricing/cost-estimator/dalle-tiers", tags=["v0.2 Cost Estimation"])
async def v0_2_get_dalle_tiers(
    request: Request,
    auth: dict = Depends(get_current_auth_legacy)
):
    """Get DALL-E tier information and pricing"""
    return await forward_request_to_service(
        service_name="chat",
        path="/api/v0.2/assets/pricing/cost-estimator/dalle-tiers",
        method="GET",
        headers=dict(request.headers),
        params=dict(request.query_params)
    )

@app.get("/api/v0.2/assets/pricing/cost-estimator/meshy-packages", tags=["v0.2 Cost Estimation"])
async def v0_2_get_meshy_packages(
    request: Request,
    auth: dict = Depends(get_current_auth_legacy)
):
    """Get Meshy credit packages and costs"""
    return await forward_request_to_service(
        service_name="chat",
        path="/api/v0.2/assets/pricing/cost-estimator/meshy-packages",
        method="GET",
        headers=dict(request.headers),
        params=dict(request.query_params)
    )

@app.get("/api/v0.2/assets/pricing/cost-estimator/provider-comparison", tags=["v0.2 Cost Estimation"])
async def v0_2_compare_provider_costs(
    request: Request,
    auth: dict = Depends(get_current_auth_legacy)
):
    """Compare costs across providers"""
    return await forward_request_to_service(
        service_name="chat",
        path="/api/v0.2/assets/pricing/cost-estimator/provider-comparison",
        method="GET",
        headers=dict(request.headers),
        params=dict(request.query_params)
    )

# Usage tracking endpoints
@app.get("/api/v0.2/usage/current", tags=["v0.2 Usage Tracking"])
async def v0_2_get_current_usage(
    request: Request,
    auth: dict = Depends(get_current_auth_legacy)
):
    """Get current month usage statistics"""
    return await forward_request_to_service(
        service_name="chat",
        path="/api/v0.2/usage/current",
        method="GET",
        headers=dict(request.headers),
        params=dict(request.query_params)
    )

@app.get("/api/v0.2/usage/history", tags=["v0.2 Usage Tracking"])
async def v0_2_get_usage_history(
    request: Request,
    auth: dict = Depends(get_current_auth_legacy)
):
    """Get historical usage data"""
    return await forward_request_to_service(
        service_name="chat",
        path="/api/v0.2/usage/history",
        method="GET",
        headers=dict(request.headers),
        params=dict(request.query_params)
    )

@app.post("/api/v0.2/usage/log", tags=["v0.2 Usage Tracking"])
async def v0_2_log_usage(
    request: Request,
    auth: dict = Depends(get_current_auth_legacy)
):
    """Log usage data for cost tracking"""
    body = await request.json()
    body["_auth"] = auth
    
    headers = dict(request.headers)
    headers.pop("content-length", None)
    headers.pop("Content-Length", None)
    
    return await forward_request_to_service(
        service_name="chat",
        path="/api/v0.2/usage/log",
        method="POST",
        json_data=body,
        headers=headers
    )

@app.get("/api/v0.2/usage/limits", tags=["v0.2 Usage Tracking"])
async def v0_2_get_usage_limits(
    request: Request,
    auth: dict = Depends(get_current_auth_legacy)
):
    """Get usage limits and remaining quotas"""
    return await forward_request_to_service(
        service_name="chat",
        path="/api/v0.2/usage/limits",
        method="GET",
        headers=dict(request.headers),
        params=dict(request.query_params)
    )

@app.get("/api/v0.2/usage/billing/current", tags=["v0.2 Usage Tracking"])
async def v0_2_get_current_billing(
    request: Request,
    auth: dict = Depends(get_current_auth_legacy)
):
    """Get current billing period information"""
    return await forward_request_to_service(
        service_name="chat",
        path="/api/v0.2/usage/billing/current",
        method="GET",
        headers=dict(request.headers),
        params=dict(request.query_params)
    )

@app.get("/api/v0.2/usage/reports/monthly", tags=["v0.2 Usage Tracking"])
async def v0_2_get_monthly_report(
    request: Request,
    auth: dict = Depends(get_current_auth_legacy)
):
    """Generate monthly usage and cost report"""
    return await forward_request_to_service(
        service_name="chat",
        path="/api/v0.2/usage/reports/monthly",
        method="GET",
        headers=dict(request.headers),
        params=dict(request.query_params)
    )

# ========================================================================================
# PERSONA MANAGEMENT ENDPOINTS - User experience personalization  
# ========================================================================================

@app.get("/api/v0.2/personas", tags=["v0.2 Personas"])
async def v0_2_list_personas(
    request: Request,
    auth: dict = Depends(get_current_auth_legacy)
):
    """List all available personas"""
    return await forward_request_to_service(
        service_name="chat",
        path="/api/v0.2/personas/",
        method="GET",
        headers=dict(request.headers),
        params=dict(request.query_params)
    )

@app.get("/api/v0.2/personas/current", tags=["v0.2 Personas"])
async def v0_2_get_current_persona(
    request: Request,
    auth: dict = Depends(get_current_auth_legacy)
):
    """Get user's current active persona"""
    return await forward_request_to_service(
        service_name="chat",
        path="/api/v0.2/personas/current",
        method="GET",
        headers=dict(request.headers),
        params=dict(request.query_params)
    )

@app.get("/api/v0.2/personas/{persona_id}", tags=["v0.2 Personas"])
async def v0_2_get_persona(
    persona_id: str,
    request: Request,
    auth: dict = Depends(get_current_auth_legacy)
):
    """Get specific persona by ID"""
    return await forward_request_to_service(
        service_name="chat",
        path=f"/api/v0.2/personas/{persona_id}",
        method="GET",
        headers=dict(request.headers),
        params=dict(request.query_params)
    )

@app.post("/api/v0.2/personas", tags=["v0.2 Personas"])
async def v0_2_create_persona(
    request: Request,
    auth: dict = Depends(get_current_auth_legacy)
):
    """Create new persona"""
    body = await request.json()
    body["_auth"] = auth
    
    headers = dict(request.headers)
    headers.pop("content-length", None)
    headers.pop("Content-Length", None)
    
    return await forward_request_to_service(
        service_name="chat",
        path="/api/v0.2/personas/",
        method="POST",
        json_data=body,
        headers=headers
    )

@app.put("/api/v0.2/personas/{persona_id}", tags=["v0.2 Personas"])
async def v0_2_update_persona(
    persona_id: str,
    request: Request,
    auth: dict = Depends(get_current_auth_legacy)
):
    """Update existing persona"""
    body = await request.json()
    body["_auth"] = auth
    
    headers = dict(request.headers)
    headers.pop("content-length", None)
    headers.pop("Content-Length", None)
    
    return await forward_request_to_service(
        service_name="chat",
        path=f"/api/v0.2/personas/{persona_id}",
        method="PUT",
        json_data=body,
        headers=headers
    )

@app.delete("/api/v0.2/personas/{persona_id}", tags=["v0.2 Personas"])
async def v0_2_delete_persona(
    persona_id: str,
    request: Request,
    auth: dict = Depends(get_current_auth_legacy)
):
    """Soft delete persona"""
    return await forward_request_to_service(
        service_name="chat",
        path=f"/api/v0.2/personas/{persona_id}",
        method="DELETE",
        headers=dict(request.headers),
        params=dict(request.query_params)
    )

@app.post("/api/v0.2/personas/set", tags=["v0.2 Personas"])
async def v0_2_set_user_persona(
    request: Request,
    auth: dict = Depends(get_current_auth_legacy)
):
    """Set user's active persona"""
    body = await request.json()
    body["_auth"] = auth
    
    headers = dict(request.headers)
    headers.pop("content-length", None)
    headers.pop("Content-Length", None)
    
    return await forward_request_to_service(
        service_name="chat",
        path="/api/v0.2/personas/set",
        method="POST",
        json_data=body,
        headers=headers
    )

@app.post("/api/v0.2/personas/initialize-default", tags=["v0.2 Personas"])
async def v0_2_initialize_default_persona(
    request: Request,
    auth: dict = Depends(get_current_auth_legacy)
):
    """Initialize default Mu persona"""
    return await forward_request_to_service(
        service_name="chat",
        path="/api/v0.2/personas/initialize-default",
        method="POST",
        headers=dict(request.headers),
        params=dict(request.query_params)
    )

# ========================================================================================
# PERFORMANCE MONITORING ENDPOINTS - Operational insights and system health
# ========================================================================================

@app.get("/api/v0.2/performance/summary", tags=["v0.2 Performance"])
async def v0_2_get_performance_summary(
    request: Request,
    auth: dict = Depends(get_current_auth_legacy)
):
    """Get overall performance summary with request statistics"""
    return await forward_request_to_service(
        service_name="chat",
        path="/api/v0.2/performance/summary",
        method="GET",
        headers=dict(request.headers),
        params=dict(request.query_params)
    )

@app.get("/api/v0.2/performance/providers", tags=["v0.2 Performance"])
async def v0_2_get_provider_performance(
    request: Request,
    auth: dict = Depends(get_current_auth_legacy)
):
    """Get performance metrics for all LLM providers"""
    return await forward_request_to_service(
        service_name="chat",
        path="/api/v0.2/performance/providers",
        method="GET",
        headers=dict(request.headers),
        params=dict(request.query_params)
    )

@app.get("/api/v0.2/performance/stages", tags=["v0.2 Performance"])
async def v0_2_get_stage_timing_analysis(
    request: Request,
    auth: dict = Depends(get_current_auth_legacy)
):
    """Get timing analysis for different request processing stages"""
    return await forward_request_to_service(
        service_name="chat",
        path="/api/v0.2/performance/stages",
        method="GET",
        headers=dict(request.headers),
        params=dict(request.query_params)
    )

@app.get("/api/v0.2/performance/live", tags=["v0.2 Performance"])
async def v0_2_get_live_metrics(
    request: Request,
    auth: dict = Depends(get_current_auth_legacy)
):
    """Get real-time metrics for currently active requests"""
    return await forward_request_to_service(
        service_name="chat",
        path="/api/v0.2/performance/live",
        method="GET",
        headers=dict(request.headers),
        params=dict(request.query_params)
    )

@app.get("/api/v0.2/performance/health", tags=["v0.2 Performance"])
async def v0_2_get_performance_health(
    request: Request,
    auth: dict = Depends(get_current_auth_legacy)
):
    """Get performance health indicators and alerts"""
    return await forward_request_to_service(
        service_name="chat",
        path="/api/v0.2/performance/health",
        method="GET",
        headers=dict(request.headers),
        params=dict(request.query_params)
    )

@app.delete("/api/v0.2/performance/reset", tags=["v0.2 Performance"])
async def v0_2_reset_performance_metrics(
    request: Request,
    auth: dict = Depends(get_current_auth_legacy)
):
    """Reset/clear historical performance data"""
    return await forward_request_to_service(
        service_name="chat",
        path="/api/v0.2/performance/reset",
        method="DELETE",
        headers=dict(request.headers),
        params=dict(request.query_params)
    )

# ========================================================================================
# API v1 ENDPOINTS - Maintain LLM Platform compatibility
# ========================================================================================

# Chat endpoints - forward to chat service
@app.post("/api/v1/chat", tags=["Chat"])
async def chat(
    request: Request,
    auth: dict = Depends(get_current_auth_legacy)
):
    """Main chat endpoint used by all clients."""
    body = await request.json()
    
    # Add authentication info to request
    body["_auth"] = auth
    
    # Remove content-length header since we modified the body
    headers = dict(request.headers)
    headers.pop("content-length", None)
    headers.pop("Content-Length", None)
    
    return await forward_request_to_service(
        service_name="chat",
        path="/chat/",  # Route to chat endpoint
        method="POST",
        json_data=body,
        headers=headers
    )

@app.post("/api/v1/chat/completions", tags=["Chat"])
async def chat_completions(
    request: Request,
    auth: dict = Depends(get_current_auth_legacy)
):
    """OpenAI-compatible chat completions endpoint."""
    body = await request.json()
    
    # Add authentication info to request
    body["_auth"] = auth
    
    # Remove content-length header since we modified the body
    headers = dict(request.headers)
    headers.pop("content-length", None)
    headers.pop("Content-Length", None)
    
    return await forward_request_to_service(
        service_name="chat",
        path="/chat/",  # Route to chat endpoint
        method="POST",
        json_data=body,
        headers=headers
    )

@app.get("/api/v1/chat/status", tags=["Chat"])
async def chat_status(
    request: Request,
    auth: dict = Depends(get_current_auth_legacy)
):
    """Get chat history status."""
    return await forward_request_to_service(
        service_name="chat",
        path="/chat/status",
        method="GET",
        headers=dict(request.headers),
        params=dict(request.query_params)
    )

@app.delete("/api/v1/chat/history", tags=["Chat"])
async def clear_chat_history(
    request: Request,
    auth: dict = Depends(get_current_auth_legacy)
):
    """Clear chat history."""
    return await forward_request_to_service(
        service_name="chat",
        path="/chat/history",
        method="DELETE",
        headers=dict(request.headers)
    )

@app.post("/api/v1/chat/reload-prompt", tags=["Chat"])
async def reload_prompt(
    request: Request,
    auth: dict = Depends(get_current_auth_legacy)
):
    """Reload system prompt."""
    return await forward_request_to_service(
        service_name="chat",
        path="/chat/reload-prompt",
        method="POST",
        headers=dict(request.headers)
    )

@app.get("/api/v1/chat/personas", tags=["Chat"])
async def get_personas(
    request: Request,
    auth: dict = Depends(get_current_auth_legacy)
):
    """Forward persona requests to chat service."""
    return await forward_request_to_service(
        service_name="chat",
        path="/personas/",  # Add trailing slash to match FastAPI routing
        method="GET",
        headers=dict(request.headers),
        params=dict(request.query_params)
    )

@app.post("/api/v1/chat/personas", tags=["Chat"])
async def create_persona(
    request: Request,
    auth: dict = Depends(get_current_auth_legacy)
):
    """Forward persona creation to chat service."""
    body = await request.json()
    body["_auth"] = auth
    
    return await forward_request_to_service(
        service_name="chat",
        path="/personas",
        method="POST",
        json_data=body,
        headers=dict(request.headers)
    )

# Asset endpoints - forward to asset service
@app.get("/api/v1/assets", tags=["Assets"])
async def get_assets(
    request: Request,
    auth: dict = Depends(get_current_auth_legacy)
):
    """Forward asset requests to asset service."""
    return await forward_request_to_service(
        service_name="asset",
        path="/assets/",
        method="GET",
        headers=dict(request.headers),
        params=dict(request.query_params)
    )

@app.post("/api/v1/assets/generate", tags=["Assets"])
async def generate_asset(
    request: Request,
    auth: dict = Depends(get_current_auth_legacy)
):
    """Forward asset generation to asset service."""
    body = await request.json()
    body["_auth"] = auth
    
    # Remove problematic headers that could cause content-length issues
    headers = dict(request.headers)
    headers.pop("content-length", None)
    headers.pop("Content-Length", None)
    
    return await forward_request_to_service(
        service_name="asset",
        path="/assets/request",
        method="POST",
        json_data=body,
        headers=headers
    )

@app.get("/api/v1/assets/test", tags=["Assets"])
async def test_assets(request: Request):
    """Forward asset test endpoint (no auth required)."""
    return await forward_request_to_service(
        service_name="asset",
        path="/assets/test",
        method="GET",
        headers=dict(request.headers),
        params=dict(request.query_params)
    )

@app.get("/api/v1/assets/{asset_id}", tags=["Assets"])
async def get_asset(
    asset_id: str,
    request: Request,
    auth: dict = Depends(get_current_auth_legacy)
):
    """Forward asset retrieval to asset service."""
    return await forward_request_to_service(
        service_name="asset",
        path=f"/assets/{asset_id}",
        method="GET",
        headers=dict(request.headers),
        params=dict(request.query_params)
    )

# Auth endpoints - forward to auth service
@app.post("/api/v1/auth/validate", tags=["Authentication"])
async def validate_auth(request: Request):
    """Forward auth validation to auth service."""
    body = await request.json()
    
    return await forward_request_to_service(
        service_name="auth",
        path="/auth/validate",
        method="POST",
        json_data=body,
        headers=dict(request.headers)
    )

@app.post("/api/v1/auth/refresh", tags=["Authentication"])
async def refresh_auth(request: Request):
    """Forward auth refresh to auth service."""
    body = await request.json()
    
    return await forward_request_to_service(
        service_name="auth",
        path="/auth/refresh",
        method="POST",
        json_data=body,
        headers=dict(request.headers)
    )

@app.post("/api/v1/auth/register", tags=["Authentication"])
async def register_user(request: Request):
    """Forward user registration to auth service."""
    body = await request.json()
    
    headers = dict(request.headers)
    headers.pop("content-length", None)
    headers.pop("Content-Length", None)
    
    return await forward_request_to_service(
        service_name="auth",
        path="/auth/register",
        method="POST",
        json_data=body,
        headers=headers
    )

@app.post("/api/v1/auth/login", tags=["Authentication"])
async def login_user(request: Request):
    """Forward user login to auth service."""
    body = await request.json()
    
    headers = dict(request.headers)
    headers.pop("content-length", None)
    headers.pop("Content-Length", None)
    
    return await forward_request_to_service(
        service_name="auth",
        path="/auth/login",
        method="POST",
        json_data=body,
        headers=headers
    )

# Filesystem endpoints - forward to chat service (MCP handles filesystem)
@app.get("/api/v1/filesystem", tags=["Filesystem"])
async def list_files(
    request: Request,
    auth: dict = Depends(get_current_auth_legacy)
):
    """Forward filesystem requests to chat service (MCP)."""
    return await forward_request_to_service(
        service_name="chat",
        path="/filesystem",
        method="GET",
        headers=dict(request.headers),
        params=dict(request.query_params)
    )

@app.post("/api/v1/filesystem/read", tags=["Filesystem"])
async def read_file(
    request: Request,
    auth: dict = Depends(get_current_auth_legacy)
):
    """Forward file read requests to chat service (MCP)."""
    body = await request.json()
    body["_auth"] = auth
    
    return await forward_request_to_service(
        service_name="chat",
        path="/filesystem/read",
        method="POST",
        json_data=body,
        headers=dict(request.headers)
    )

# ========================================================================================
# LEGACY ENDPOINTS - For backward compatibility
# ========================================================================================

# Legacy calculator endpoint (from original LLM Platform)
@app.post("/calculator/add", tags=["Calculator"])
async def calculator_add(request: Request):
    """Legacy calculator endpoint for backward compatibility."""
    body = await request.json()
    a = body.get("a", 0)
    b = body.get("b", 0)
    return {"result": a + b}

# ========================================================================================
# V1 AUTHENTICATION API
# ========================================================================================

@app.post("/api/v1/auth/login", tags=["v1 Authentication"])
async def v1_login(request: Request):
    """User login via Supabase - for web interface"""
    try:
        body = await request.json()
        
        # Forward to auth service
        headers = dict(request.headers)
        headers.pop("content-length", None)
        headers.pop("Content-Length", None)
        
        return await forward_request_to_service(
            service_name="auth",
            path="/auth/login",
            method="POST",
            json_data=body,
            headers=headers
        )
    except Exception as e:
        logger.error(f"Login error: {e}")
        raise HTTPException(status_code=500, detail=str(e))

@app.post("/api/v1/auth/register", tags=["v1 Authentication"])
async def v1_register(request: Request):
    """User registration via Supabase - for web interface"""
    try:
        body = await request.json()
        
        # Forward to auth service
        headers = dict(request.headers)
        headers.pop("content-length", None)
        headers.pop("Content-Length", None)
        
        return await forward_request_to_service(
            service_name="auth",
            path="/auth/register",
            method="POST",
            json_data=body,
            headers=headers
        )
    except Exception as e:
        logger.error(f"Registration error: {e}")
        raise HTTPException(status_code=500, detail=str(e))

@app.post("/api/v1/auth/refresh", tags=["v1 Authentication"])
async def v1_refresh(request: Request):
    """Refresh JWT token"""
    try:
        body = await request.json()
        
        # Forward to auth service
        headers = dict(request.headers)
        headers.pop("content-length", None)
        headers.pop("Content-Length", None)
        
        return await forward_request_to_service(
            service_name="auth",
            path="/auth/refresh",
            method="POST",
            json_data=body,
            headers=headers
        )
    except Exception as e:
        logger.error(f"Token refresh error: {e}")
        raise HTTPException(status_code=500, detail=str(e))

@app.post("/api/v1/auth/logout", tags=["v1 Authentication"])
async def v1_logout(request: Request):
    """User logout"""
    try:
        # Forward to auth service
        headers = dict(request.headers)
        
        return await forward_request_to_service(
            service_name="auth",
            path="/auth/logout",
            method="POST",
            headers=headers
        )
    except Exception as e:
        logger.error(f"Logout error: {e}")
        raise HTTPException(status_code=500, detail=str(e))

@app.post("/api/v1/auth/confirm", tags=["v1 Authentication"])
async def v1_confirm_email(request: Request):
    """Email confirmation"""
    try:
        # Forward to auth service
        headers = dict(request.headers)
        body = await request.json()
        
        return await forward_request_to_service(
            service_name="auth",
            path="/auth/confirm",
            method="POST",
            headers=headers,
            json_data=body
        )
    except Exception as e:
        logger.error(f"Email confirmation error: {e}")
        raise HTTPException(status_code=500, detail=str(e))

@app.post("/api/v1/auth/resend-verification", tags=["v1 Authentication"])
async def v1_resend_verification(request: Request):
    """Resend email verification"""
    try:
        # Forward to auth service
        headers = dict(request.headers)
        body = await request.json()
        
        return await forward_request_to_service(
            service_name="auth",
            path="/auth/resend-verification",
            method="POST",
            headers=headers,
            json_data=body
        )
    except Exception as e:
        logger.error(f"Resend verification error: {e}")
        raise HTTPException(status_code=500, detail=str(e))

# ========================================================================================
# SERVICE COORDINATION AND LIFECYCLE
# ========================================================================================

@app.on_event("startup")
async def startup_event():
    """Initialize gateway service and connections."""
    log_service_startup("gateway", "0.2", settings.SERVICE_PORT)
    
    # Initialize NATS connection
    try:
        logger.info("Initializing NATS connection for service coordination with IP address")
        nats_client = await ensure_nats_connection()
        logger.nats("Connected to NATS for service coordination")
        
        # Publish gateway startup event
        startup_event = ServiceHealthEvent(
            service_name="gateway",
            status="starting",
            timestamp=datetime.now()
        )
        await nats_client.publish(NATSSubjects.SERVICE_HEALTH, startup_event.model_dump_json())
        
    except Exception as e:
        logger.error(f"Failed to initialize NATS connection: {e}")
        # Don't fail startup - gateway can work without NATS
    
    # Test connections to all services
    for service_name, service_url in SERVICE_URLS.items():
        try:
            client = await get_http_client()
            response = await client.get(f"{service_url}/health", timeout=5.0)
            if response.status_code == 200:
                logger.lifecycle(f"Connected to {service_name} service")
            else:
                logger.warning(f"{service_name} service health check failed")
        except Exception as e:
            logger.warning(f"Could not connect to {service_name} service: {e}")
    
    # Publish gateway ready event
    try:
        nats_client = await ensure_nats_connection()
        ready_event = ServiceHealthEvent(
            service_name="gateway",
            status="healthy",
            timestamp=datetime.now()
        )
        await nats_client.publish(NATSSubjects.SERVICE_READY, ready_event.model_dump_json())
        logger.lifecycle("Gateway service ready and published to NATS")
        
    except Exception as e:
        logger.warning(f"Could not publish ready event to NATS: {e}")

@app.on_event("shutdown")
async def shutdown_event():
    """Clean up resources on shutdown."""
    log_service_shutdown("gateway")
    
    # Close HTTP client
    global http_client
    if http_client:
        await http_client.aclose()
    
    # Publish shutdown event to NATS
    try:
        nats_client = await ensure_nats_connection()
        shutdown_event = ServiceHealthEvent(
            service_name="gateway",
            status="stopping",
            timestamp=datetime.now()
        )
        await nats_client.publish(NATSSubjects.SERVICE_HEALTH, shutdown_event.model_dump_json())
        await nats_client.disconnect()
        
    except Exception as e:
        logger.warning(f"Could not publish shutdown event to NATS: {e}")

@app.middleware("http")
async def log_requests(request: Request, call_next):
    """Log incoming HTTP requests."""
    start_time = datetime.now()
    logger.network(f"{request.method} {request.url.path}")
    
    response = await call_next(request)
    
    duration = (datetime.now() - start_time).total_seconds()
    logger.network(f"Response: {response.status_code} ({duration:.3f}s)")
    
    return response

@app.exception_handler(Exception)
async def global_exception_handler(request: Request, exc: Exception):
    """Global exception handler with error logging."""
    logger.error(f"Unhandled exception in gateway: {str(exc)}")
    return JSONResponse(
        status_code=500,
        content={"detail": "Internal server error"}
    )

if __name__ == "__main__":
    import uvicorn
    uvicorn.run(
        "app.gateway.main:app",
        host=settings.SERVICE_HOST,
        port=settings.SERVICE_PORT,
        reload=settings.DEBUG
    )<|MERGE_RESOLUTION|>--- conflicted
+++ resolved
@@ -15,11 +15,8 @@
 import os
 import asyncio
 import httpx
-<<<<<<< HEAD
 import json
-=======
 import hashlib
->>>>>>> 08cd6cc2
 from datetime import datetime
 from typing import Dict, Any, Optional
 
@@ -224,15 +221,11 @@
     return {
         "status": overall_status,
         "timestamp": datetime.now().isoformat(),
-<<<<<<< HEAD
-        "version": "0.2"
-=======
         "version": "0.2.0",
         "services": service_health,
         "database": db_health,
         "redis": redis_health,
         "supabase": supabase_health
->>>>>>> 08cd6cc2
     }
 
 # Root endpoint (same as LLM Platform)
