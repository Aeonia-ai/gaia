import os
import time
import asyncio
from typing import Optional, List, Dict, Any, AsyncGenerator, Union
from anthropic import Anthropic, APIError, APIConnectionError, AuthenticationError
import logging
from datetime import datetime

from app.shared.instrumentation import instrumentation

from .base import (
    LLMProvider,
    ModelCapability,
    ModelInfo,
    LLMMessage,
    LLMResponse,
    LLMRequest,
    StreamChunk,
    LLMProviderError,
    LLMProviderInterface,
    LLMProviderFactory
)

logger = logging.getLogger(__name__)

class ClaudeProvider(LLMProviderInterface):
    """Claude provider implementation using the new interface"""
    
    # Class-level connection pool
    _client_pool = []
    _pool_size = 3
    _initialized = False
    
    def __init__(self):
        self.api_key = os.getenv('ANTHROPIC_API_KEY')
        if not self.api_key:
            raise ValueError("ANTHROPIC_API_KEY environment variable not set")
        
        # Initialize client pool on first use
        if not ClaudeProvider._initialized:
            self._init_connection_pool()
            
        # Get client from pool
        self.client = self._get_pooled_client()
    
    @classmethod
    def _init_connection_pool(cls):
        """Initialize connection pool with pre-established clients"""
        logger.info(f"Initializing Claude connection pool with {cls._pool_size} connections")
        
        api_key = os.getenv('ANTHROPIC_API_KEY')
        for i in range(cls._pool_size):
            client = Anthropic(api_key=api_key)
            cls._client_pool.append(client)
            logger.debug(f"Created pooled client {i+1}/{cls._pool_size}")
        
        cls._initialized = True
        logger.info("Claude connection pool initialized")
    
    def _get_pooled_client(self):
        """Get a client from the pool (round-robin)"""
        if not ClaudeProvider._client_pool:
            raise RuntimeError("Connection pool not initialized")
        
        # Simple round-robin selection
        import threading
        if not hasattr(ClaudeProvider, '_pool_index'):
            ClaudeProvider._pool_index = 0
            ClaudeProvider._pool_lock = threading.Lock()
        
        with ClaudeProvider._pool_lock:
            client = ClaudeProvider._client_pool[ClaudeProvider._pool_index]
            ClaudeProvider._pool_index = (ClaudeProvider._pool_index + 1) % len(ClaudeProvider._client_pool)
        
        return client
    
    @property
    def provider_name(self) -> LLMProvider:
        return LLMProvider.CLAUDE
    
    @property
    def available_models(self) -> List[ModelInfo]:
        """Return list of available Claude models"""
        return [
            ModelInfo(
                id="claude-3-haiku-20240307",
                name="Claude 3 Haiku",
                provider=LLMProvider.CLAUDE,
                capabilities=[
                    ModelCapability.CHAT,
                    ModelCapability.TOOL_CALLING,
                    ModelCapability.VISION,
                    ModelCapability.STREAMING,
                    ModelCapability.CODE_GENERATION
                ],
                max_tokens=4096,
                context_window=200000,
                cost_per_input_token=0.00000025,
                cost_per_output_token=0.00000125,
                avg_response_time_ms=633,
                quality_score=0.75,
                speed_score=1.0,
                description="Fastest Claude model, optimal for VR and real-time applications",
                supports_system_prompt=True,
                supports_temperature=True,
                supports_streaming=True
            ),
            ModelInfo(
                id="claude-3-sonnet-20240229",
                name="Claude 3 Sonnet",
                provider=LLMProvider.CLAUDE,
                capabilities=[
                    ModelCapability.CHAT,
                    ModelCapability.TOOL_CALLING,
                    ModelCapability.VISION,
                    ModelCapability.STREAMING,
                    ModelCapability.CODE_GENERATION,
                    ModelCapability.MULTIMODAL
                ],
                max_tokens=4096,
                context_window=200000,
                cost_per_input_token=0.000003,
                cost_per_output_token=0.000015,
                avg_response_time_ms=999,
                quality_score=0.85,
                speed_score=0.7,
                description="Balanced performance and quality, good for most applications",
                supports_system_prompt=True,
                supports_temperature=True,
                supports_streaming=True
            ),
            ModelInfo(
                id="claude-3-5-haiku-20241022",
                name="Claude 3.5 Haiku",
                provider=LLMProvider.CLAUDE,
                capabilities=[
                    ModelCapability.CHAT,
                    ModelCapability.TOOL_CALLING,
                    ModelCapability.VISION,
                    ModelCapability.STREAMING,
                    ModelCapability.CODE_GENERATION
                ],
                max_tokens=8192,
                context_window=200000,
                cost_per_input_token=0.000001,
                cost_per_output_token=0.000005,
                avg_response_time_ms=1106,
                quality_score=0.8,
                speed_score=0.85,
                description="Improved version of Haiku with better performance",
                supports_system_prompt=True,
                supports_temperature=True,
                supports_streaming=True
            ),
            ModelInfo(
                id="claude-haiku-4-5",
                name="Claude Haiku 4.5",
                provider=LLMProvider.CLAUDE,
                capabilities=[
                    ModelCapability.CHAT,
                    ModelCapability.TOOL_CALLING,
                    ModelCapability.VISION,
                    ModelCapability.STREAMING,
<<<<<<< HEAD
                    ModelCapability.CODE_GENERATION,
                    ModelCapability.LONG_CONTEXT
                ],
                max_tokens=64000,
                context_window=200000,
                cost_per_input_token=0.000001,
                cost_per_output_token=0.000005,
                avg_response_time_ms=800,
                quality_score=0.9,
                speed_score=1.0,
                description="Latest Haiku with near-frontier intelligence, fastest Claude model",
=======
                    ModelCapability.CODE_GENERATION
                ],
                max_tokens=8192,
                context_window=200000,
                cost_per_input_token=0.0000008,
                cost_per_output_token=0.000004,
                avg_response_time_ms=800,
                quality_score=0.9,
                speed_score=0.95,
                description="Latest Haiku with enhanced reasoning, coding, and near-frontier intelligence",
>>>>>>> c3cb7600
                supports_system_prompt=True,
                supports_temperature=True,
                supports_streaming=True
            ),
            ModelInfo(
<<<<<<< HEAD
                id="claude-3-5-sonnet-20241022",
                name="Claude 3.5 Sonnet",
=======
                id="claude-sonnet-4-5",
                name="Claude Sonnet 4.5",
>>>>>>> c3cb7600
                provider=LLMProvider.CLAUDE,
                capabilities=[
                    ModelCapability.CHAT,
                    ModelCapability.TOOL_CALLING,
                    ModelCapability.VISION,
                    ModelCapability.STREAMING,
                    ModelCapability.CODE_GENERATION,
                    ModelCapability.MULTIMODAL,
                    ModelCapability.LONG_CONTEXT
                ],
                max_tokens=8192,
                context_window=200000,
                cost_per_input_token=0.000003,
                cost_per_output_token=0.000015,
                avg_response_time_ms=1575,
                quality_score=1.0,
                speed_score=0.5,
                description="Highest quality Claude model with advanced reasoning capabilities",
                supports_system_prompt=True,
                supports_temperature=True,
                supports_streaming=True
            )
        ]
    
    async def validate_config(self) -> bool:
        """Validate provider configuration"""
        try:
            # Make a minimal request to validate API key
            response = self.client.messages.create(
                model="claude-3-haiku-20240307",
                messages=[{"role": "user", "content": "Hi"}],
                max_tokens=1
            )
            return True
        except AuthenticationError:
            logger.error("Invalid Anthropic API key")
            return False
        except Exception as e:
            logger.warning(f"API key validation warning: {str(e)}")
            return False
    
    async def get_model_info(self, model_id: str) -> Optional[ModelInfo]:
        """Get information about a specific model"""
        models = self.available_models
        for model in models:
            if model.id == model_id:
                return model
        return None
    
    def _convert_messages(self, messages: List[LLMMessage]) -> List[Dict[str, Any]]:
        """Convert LLMMessage objects to Claude format (excluding system messages)"""
        converted = []
        for msg in messages:
            # Skip system messages - they should be handled via system parameter
            if msg.role == "system":
                continue
                
            claude_msg = {
                "role": msg.role,
                "content": msg.content
            }
            if msg.tool_calls:
                claude_msg["tool_calls"] = msg.tool_calls
            if msg.tool_call_id:
                claude_msg["tool_call_id"] = msg.tool_call_id
            converted.append(claude_msg)
        return converted
    
    def _convert_tools(self, tools: List[Union[Dict[str, Any], Any]]) -> List[Dict[str, Any]]:
        """Convert tools to Claude format"""
        claude_tools = []
        for tool in tools:
            # Handle both dictionary and Tool object formats
            if hasattr(tool, 'model_dump'):
                # It's a Pydantic model (Tool object), convert to dict
                tool_dict = tool.model_dump()
            else:
                # It's already a dictionary
                tool_dict = tool
            
            if tool_dict.get("type") == "function":
                claude_tools.append({
                    "name": tool_dict["function"]["name"],
                    "description": tool_dict["function"].get("description", ""),
                    "input_schema": tool_dict["function"].get("parameters", {})
                })
        return claude_tools
    
    async def chat_completion(self, request: LLMRequest) -> LLMResponse:
        """Generate a chat completion"""
        start_time = time.time()
        
        # Start provider timing if request has metadata with request_id
        provider_timing = None
        if hasattr(request, 'metadata') and request.metadata and 'request_id' in request.metadata:
            timing_id = instrumentation.start_provider_timing(
                request.metadata['request_id'], 
                "claude", 
                request.model
            )
            provider_timing = instrumentation.get_provider_timing(timing_id)
        
        try:
            # Build request parameters
            params = {
                "model": request.model,
                "messages": self._convert_messages(request.messages),
                "max_tokens": request.max_tokens,
                "temperature": request.temperature
            }
            
            if request.system_prompt:
                params["system"] = request.system_prompt
            
            if request.tools:
                params["tools"] = self._convert_tools(request.tools)
            
            if request.tool_choice:
                params["tool_choice"] = request.tool_choice
            
            # Record request sent
            if provider_timing:
                provider_timing.record_request_sent()
            
            # Make the API call
            response = self.client.messages.create(**params)
            
            # Record first token (for non-streaming)
            if provider_timing:
                provider_timing.record_first_token()
            
            # Calculate response time
            response_time_ms = int((time.time() - start_time) * 1000)
            
            # Extract content
            content = ""
            tool_calls = []
            
            logger.info(f"Claude response blocks: {len(response.content)}")
            for i, block in enumerate(response.content):
                logger.info(f"Block {i}: type={block.type}")
                if block.type == "text":
                    logger.info(f"Text block content length: {len(block.text)}")
                    if len(block.text) > 0:
                        logger.info(f"Text block content preview: {block.text[:100]}...")
                    content += block.text
                elif block.type == "tool_use":
                    logger.info(f"Tool use block: {block.name}")
                    tool_calls.append({
                        "id": block.id,
                        "type": "function",
                        "function": {
                            "name": block.name,
                            "arguments": block.input
                        }
                    })
            
            logger.info(f"Final content length: {len(content)}")
            
            # Record completion with token counts
            if provider_timing:
                provider_timing.record_completion(
                    input_tokens=response.usage.input_tokens,
                    output_tokens=response.usage.output_tokens
                )
            
            return LLMResponse(
                content=content,
                model=request.model,
                provider=LLMProvider.CLAUDE,
                usage={
                    "input_tokens": response.usage.input_tokens,
                    "output_tokens": response.usage.output_tokens,
                    "total_tokens": response.usage.input_tokens + response.usage.output_tokens
                },
                tool_calls=tool_calls if tool_calls else None,
                finish_reason=response.stop_reason,
                response_time_ms=response_time_ms,
                metadata=request.metadata or {}
            )
            
        except AuthenticationError as e:
            raise LLMProviderError(f"Authentication error: {str(e)}", LLMProvider.CLAUDE, "auth_error")
        except APIConnectionError as e:
            raise LLMProviderError(f"Connection error: {str(e)}", LLMProvider.CLAUDE, "connection_error")
        except APIError as e:
            raise LLMProviderError(f"API error: {str(e)}", LLMProvider.CLAUDE, "api_error")
        except Exception as e:
            raise LLMProviderError(f"Unexpected error: {str(e)}", LLMProvider.CLAUDE, "unknown_error")
    
    async def chat_completion_stream(self, request: LLMRequest) -> AsyncGenerator[StreamChunk, None]:
        """Generate a streaming chat completion"""
        # Start provider timing if request has metadata with request_id
        provider_timing = None
        if hasattr(request, 'metadata') and request.metadata and 'request_id' in request.metadata:
            timing_id = instrumentation.start_provider_timing(
                request.metadata['request_id'], 
                "claude", 
                request.model
            )
            provider_timing = instrumentation.get_provider_timing(timing_id)
        
        try:
            # Build request parameters
            params = {
                "model": request.model,
                "messages": self._convert_messages(request.messages),
                "max_tokens": request.max_tokens,
                "temperature": request.temperature
            }
            
            if request.system_prompt:
                params["system"] = request.system_prompt
            
            if request.tools:
                params["tools"] = self._convert_tools(request.tools)
            
            if request.tool_choice:
                params["tool_choice"] = request.tool_choice
            
            # Record request sent
            if provider_timing:
                provider_timing.record_request_sent()
            
            # Stream response
            with self.client.messages.stream(**params) as stream:
                current_tool_call = None
                tool_calls = []
                first_token_received = False
                
                for chunk in stream:
                    if chunk.type == "message_start":
                        continue
                    elif chunk.type == "content_block_start":
                        if chunk.content_block.type == "tool_use":
                            current_tool_call = {
                                "id": chunk.content_block.id,
                                "type": "function",
                                "function": {
                                    "name": chunk.content_block.name,
                                    "arguments": ""
                                }
                            }
                    elif chunk.type == "content_block_delta":
                        if chunk.delta.type == "text_delta":
                            # Record first token timing
                            if not first_token_received and provider_timing:
                                provider_timing.record_first_token()
                                first_token_received = True
                            
                            yield StreamChunk(
                                content=chunk.delta.text,
                                model=request.model,
                                provider=LLMProvider.CLAUDE,
                                metadata=request.metadata or {}
                            )
                        elif chunk.delta.type == "input_json_delta" and current_tool_call:
                            current_tool_call["function"]["arguments"] += chunk.delta.partial_json
                    elif chunk.type == "content_block_stop":
                        if current_tool_call:
                            tool_calls.append(current_tool_call)
                            current_tool_call = None
                    elif chunk.type == "message_delta":
                        if chunk.delta.stop_reason:
                            yield StreamChunk(
                                content="",
                                model=request.model,
                                provider=LLMProvider.CLAUDE,
                                finish_reason=chunk.delta.stop_reason,
                                tool_calls=tool_calls if tool_calls else None,
                                metadata=request.metadata or {}
                            )
                    elif chunk.type == "message_stop":
                        if hasattr(chunk, 'usage') and chunk.usage:
                            # Record completion with token counts
                            if provider_timing:
                                provider_timing.record_completion(
                                    input_tokens=chunk.usage.input_tokens,
                                    output_tokens=chunk.usage.output_tokens
                                )
                            
                            yield StreamChunk(
                                content="",
                                model=request.model,
                                provider=LLMProvider.CLAUDE,
                                usage={
                                    "input_tokens": chunk.usage.input_tokens,
                                    "output_tokens": chunk.usage.output_tokens,
                                    "total_tokens": chunk.usage.input_tokens + chunk.usage.output_tokens
                                },
                                metadata=request.metadata or {}
                            )
                        
        except AuthenticationError as e:
            raise LLMProviderError(f"Authentication error: {str(e)}", LLMProvider.CLAUDE, "auth_error")
        except APIConnectionError as e:
            raise LLMProviderError(f"Connection error: {str(e)}", LLMProvider.CLAUDE, "connection_error")
        except APIError as e:
            raise LLMProviderError(f"API error: {str(e)}", LLMProvider.CLAUDE, "api_error")
        except Exception as e:
            raise LLMProviderError(f"Unexpected error: {str(e)}", LLMProvider.CLAUDE, "unknown_error")
    
    async def count_tokens(self, text: str, model: str) -> int:
        """Count tokens in text for the specified model"""
        # Claude doesn't provide a direct token counting API
        # Use a rough approximation: 1 token ≈ 4 characters for English text
        return len(text) // 4
    
    def is_model_available(self, model_id: str) -> bool:
        """Check if a model is available for this provider"""
        return any(model.id == model_id for model in self.available_models)
    
    async def health_check(self) -> Dict[str, Any]:
        """Perform a health check of the provider"""
        try:
            start_time = time.time()
            
            # Make a minimal request
            response = self.client.messages.create(
                model="claude-3-haiku-20240307",
                messages=[{"role": "user", "content": "ping"}],
                max_tokens=1
            )
            
            response_time = (time.time() - start_time) * 1000
            
            return {
                "provider": "claude",
                "status": "healthy",
                "response_time_ms": response_time,
                "available_models": len(self.available_models),
                "pool_size": len(self._client_pool),
                "timestamp": datetime.now().isoformat()
            }
        except Exception as e:
            return {
                "provider": "claude",
                "status": "unhealthy",
                "error": str(e),
                "timestamp": datetime.now().isoformat()
            }

# Register the provider
LLMProviderFactory.register_provider(LLMProvider.CLAUDE, ClaudeProvider)<|MERGE_RESOLUTION|>--- conflicted
+++ resolved
@@ -161,7 +161,6 @@
                     ModelCapability.TOOL_CALLING,
                     ModelCapability.VISION,
                     ModelCapability.STREAMING,
-<<<<<<< HEAD
                     ModelCapability.CODE_GENERATION,
                     ModelCapability.LONG_CONTEXT
                 ],
@@ -173,30 +172,13 @@
                 quality_score=0.9,
                 speed_score=1.0,
                 description="Latest Haiku with near-frontier intelligence, fastest Claude model",
-=======
-                    ModelCapability.CODE_GENERATION
-                ],
-                max_tokens=8192,
-                context_window=200000,
-                cost_per_input_token=0.0000008,
-                cost_per_output_token=0.000004,
-                avg_response_time_ms=800,
-                quality_score=0.9,
-                speed_score=0.95,
-                description="Latest Haiku with enhanced reasoning, coding, and near-frontier intelligence",
->>>>>>> c3cb7600
                 supports_system_prompt=True,
                 supports_temperature=True,
                 supports_streaming=True
             ),
             ModelInfo(
-<<<<<<< HEAD
                 id="claude-3-5-sonnet-20241022",
                 name="Claude 3.5 Sonnet",
-=======
-                id="claude-sonnet-4-5",
-                name="Claude Sonnet 4.5",
->>>>>>> c3cb7600
                 provider=LLMProvider.CLAUDE,
                 capabilities=[
                     ModelCapability.CHAT,
